--- conflicted
+++ resolved
@@ -1,1434 +1,1268 @@
-from .operation import convert
-from decimal import DivisionByZero
-from typing import Self
-from warnings import *
-import numpy as np
-from matplotlib import pyplot as plt
-from .interval import Interval as nInterval
-from .utils import (
-    find_nearest,
-    check_increasing,
-    NotIncreasingError,
-    _interval_list_to_array,
-)
-from .params import Params
-import importlib
-
-__all__ = [
-    "Pbox",
-    "truncate",
-    "NotIncreasingError",
-]
-
-
-class Pbox:
-    """
-    A probability distribution is a mathematical function that gives the probabilities of occurrence for diﬀerent possible values of a variable. Probability boxes (p-boxes) represent interval bounds on probability distributions. The left and right quantiles are each stored as a NumPy array containing the percent point function (the inverse of the cumulative distribution function) for `steps` evenly spaced values between 0 and 1. P-boxes can be defined using all the probability distributions that are available through SciPy's statistics library. Naturally, precis probability distributions can be defined by defining a p-box with precise inputs. This means that within probability bounds analysis probability distributions are considered a special case of a p-box with zero width. Distribution-free p-boxes can also be generated when the underlying distribution is unknown but parameters such as the mean, variance or minimum/maximum bounds are known. Such p-boxes make no assumption about the shape of the distribution and instead return bounds expressing all possible distributions that are valid given the known information. Such p-boxes can be constructed making use of Chebyshev, Markov and Cantelli inequalities from probability theory.
-    """
-
-    def __init__(
-        self,
-        left=None,
-        right=None,
-        steps=None,
-        shape=None,
-        mean_left=None,
-        mean_right=None,
-        var_left=None,
-        var_right=None,
-        interpolation="linear",
-    ):
-        """
-        args:
-            - left (list, NumPy array, nInterval or numeric type): Left bound of the p-box.
-
-        note:
-            - If left is None, the left bound is set to -inf.
-        """
-        self.shape = shape
-
-        def init_check(left, right, steps):
-            """initialisation logic"""
-
-            if isinstance(left, np.ndarray) and isinstance(right, np.ndarray):
-                if len(left) != len(right):
-                    raise Exception("Left and right arrays must be the same length")
-                else:
-                    steps = len(left)
-
-            if steps is None:
-                if hasattr(left, "__len__"):
-                    steps = len(left)
-                elif hasattr(right, "__len__"):
-                    steps = len(right)
-                else:
-                    steps = Params.steps
-
-            if (left is not None) and (right is None):
-                right = left
-
-            if left is None and right is None:
-                left = np.array([-np.inf] * steps)
-                right = np.array([np.inf] * steps)
-
-            if isinstance(left, nInterval):
-                left = np.array([left.left] * steps)
-            elif isinstance(left, list):
-                left = _interval_list_to_array(left)
-            elif not isinstance(left, np.ndarray):
-                left = np.array([left] * steps)
-
-            if isinstance(right, nInterval):
-                right = np.array([right.right] * steps)
-            elif isinstance(right, list):
-                right = _interval_list_to_array(right, left=False)
-            elif not isinstance(right, np.ndarray):
-                right = np.array([right] * steps)
-
-            # if len(left) == len(right) and len(left) != steps:
-            #     print("WARNING: The left and right arrays have the same length which is inconsistent with steps.")
-
-            if len(left) != steps:
-                left = _interpolate(
-                    left, interpolation=interpolation, left=False, steps=steps
-                )
-
-            if len(right) != steps:
-                right = _interpolate(
-                    right, interpolation=interpolation, left=True, steps=steps
-                )
-
-            if not check_increasing(left) or not check_increasing(right):
-                raise NotIncreasingError("Left and right arrays must be increasing")
-
-            l, r = zip(*[(min(i), max(i)) for i in zip(left, right)])
-            self.left = np.array(l)
-            self.right = np.array(r)
-            self.steps = steps
-            self.mean_left = -np.inf
-            self.mean_right = np.inf
-            self.var_left = 0
-            self.var_right = np.inf
-
-        init_check(left, right, steps)
-
-        if mean_left is not None:
-            self.mean_left = np.max([mean_left, self.mean_left])
-        if mean_right is not None:
-            self.mean_right = np.min([mean_right, self.mean_right])
-        if var_left is not None:
-            self.var_left = np.max([var_left, self.var_left])
-        if var_right is not None:
-            self.var_right = np.min([var_right, self.var_right])
-
-        self._computemoments()
-        self._checkmoments()
-        self.get_range()
-
-    def __repr__(self):
-
-        if self.mean_left == self.mean_right:
-            mean_text = f"{round(self.mean_left, 4)}"
-        else:
-            mean_text = f"[{round(self.mean_left, 4)}, {round(self.mean_right, 4)}]"
-
-        if self.var_left == self.var_right:
-            var_text = f"{round(self.var_left, 4)}"
-        else:
-            var_text = f"[{round(self.var_left, 4)}, {round(self.var_right, 4)}]"
-
-        range_text = [f"{val:.2f}" for val in self._range_list]
-
-        if self.shape is None:
-            shape_text = " "
-        else:
-            # space to start; see below lacking space
-            shape_text = f" {self.shape}"
-
-        return (
-            f"Pbox: ~{shape_text}(range={range_text}, mean={mean_text}, var={var_text})"
-        )
-
-    __str__ = __repr__
-
-    def __iter__(self):
-        for val in np.array([self.left, self.right]).flatten():
-            yield val
-
-    # * ---------------------Basic arithmetics---------------------*#
-
-    def __neg__(self):
-        if self.shape in ["uniform", "normal", "cauchy", "triangular", "skew-normal"]:
-            s = self.shape
-        else:
-            s = ""
-
-        return Pbox(
-            left=sorted(-np.flip(self.right)),
-            right=sorted(-np.flip(self.left)),
-            steps=len(self.left),
-            shape=s,
-            mean_left=-self.mean_right,
-            mean_right=-self.mean_left,
-            var_left=self.var_left,
-            var_right=self.var_right,
-        )
-
-    def __lt__(self, other):
-        return self.lt(other, method="f")
-
-    def __rlt__(self, other):
-        return self.ge(other, method="f")
-
-    def __le__(self, other):
-        return self.le(other, method="f")
-
-    def __rle__(self, other):
-        return self.gt(other, method="f")
-
-    def __gt__(self, other):
-        return self.gt(other, method="f")
-
-    def __rgt__(self, other):
-        return self.le(other, method="f")
-
-    def __ge__(self, other):
-        return self.ge(other, method="f")
-
-    def __rge__(self, other):
-        return self.lt(other, method="f")
-
-    def __and__(self, other):
-        return self.logicaland(other, method="f")
-
-    def __rand__(self, other):
-        return self.logicaland(other, method="f")
-
-    def __or__(self, other):
-        return self.logicalor(other, method="f")
-
-    def __ror__(self, other):
-        return self.logicalor(other, method="f")
-
-    def __add__(self, other):
-        return self.add(other, method="f")
-
-    def __radd__(self, other):
-        return self.add(other, method="f")
-
-    def __sub__(self, other):
-        return self.sub(other, method="f")
-
-    def __rsub__(self, other):
-        self = -self
-        return self.add(other, method="f")
-
-    def __mul__(self, other):
-        return self.mul(other, method="f")
-
-    def __rmul__(self, other):
-        return self.mul(other, method="f")
-
-    def __pow__(self, other):
-        return self.pow(other, method="f")
-
-    def __rpow__(self, other):
-        if not hasattr(other, "__iter__"):
-            other = np.array((other))
-
-        b = Pbox(other)
-        return b.pow(self, method="f")
-
-    def __truediv__(self, other):
-
-        return self.div(other, method="f")
-
-    def __rtruediv__(self, other):
-
-        try:
-            return other * self.recip()
-        except:
-            return NotImplemented
-
-    # * ---------------------properties---------------------*#
-    @property
-    def range(self):
-        """leslie defined range property"""
-        return self._range_list
-
-    @property
-    def lo(self):
-        """
-        Returns the left-most value in the interval
-        """
-        return self.left[0]
-
-    @property
-    def hi(self):
-        """
-        Returns the right-most value in the interval
-        """
-        return self.right[-1]
-
-    # * --------------------- methods---------------------*#
-
-    def get_range(self):
-        """get the quantile range of either a pbox or a distribution"""
-        self._range_list = [
-            np.min([self.left, self.right]).tolist(),
-            np.max([self.left, self.right]).tolist(),
-        ]
-
-    def _computemoments(
-        self,
-    ):  # should we compute mean if it is a Cauchy, var if it's a t distribution?
-        self.mean_left = np.max([self.mean_left, np.mean(self.left)])
-        self.mean_right = np.min([self.mean_right, np.mean(self.right)])
-
-        if not (
-            np.any(np.array(self.left) <= -np.inf)
-            or np.any(np.inf <= np.array(self.right))
-        ):
-            V, JJ = 0, 0
-            j = np.array(range(self.steps))
-
-            for J in np.array(range(self.steps)) - 1:
-                ud = [*self.left[j < J], *self.right[J <= j]]
-                v = _sideVariance(ud)
-
-                if V < v:
-                    JJ = J
-                    V = v
-
-            self.var_right = V
-
-    def _checkmoments(self):
-
-        a = nInterval(self.mean_left, self.mean_right)  # mean(x)
-        b = _dwMean(self)
-
-        self.mean_left = np.max([left(a), left(b)])
-        self.mean_right = np.min([right(a), right(b)])
-
-        if self.mean_right < self.mean_left:
-            # use the observed mean
-            self.mean_left = left(b)
-            self.mean_right = right(b)
-
-        a = nInterval(self.var_left, self.var_right)  # var(x)
-        b = _dwMean(self)
-
-        self.var_left = np.max([left(a), left(b)])
-        self.var_right = np.min([right(a), right(b)])
-
-        if self.var_right < self.var_left:
-            # use the observed variance
-            self.var_left = left(b)
-            self.var_right = right(b)
-
-    # * ---------------------dual interpretation ---------------------#
-
-    def cutv(self, x):
-        """get the bounds on the cumulative probability associated with any x-value"""
-        lo_ind = find_nearest(self.right, x)
-        hi_ind = find_nearest(self.left, x)
-        return nInterval(Params.p_values[lo_ind], Params.p_values[hi_ind])
-
-    def cuth(self, p=0.5):
-        """get the bounds on the quantile at any particular probability level"""
-        # TODO have a conservative cut.
-        ind = find_nearest(Params.p_values, p)
-        return nInterval(self.left[ind], self.right[ind])
-
-    def outer_approximate(self, n=100):
-        """outer approximation of a p-box
-
-        note:
-            - `the_interval_list` will have length one less than that of `p_values` (i.e. 100 and 99)
-        """
-        p_values = np.arange(0, n) / n
-        p_leftend = p_values[0:-1]
-        p_rightend = p_values[1:]
-
-        q_l = [self.cuth(p).left for p in p_leftend]
-        q_r = [self.cuth(p).right for p in p_rightend]
-
-        # get the interval list
-        # TODO streamline below the interval list into Marco interval vector
-        the_interval_list = [(l, r) for l, r in zip(q_l, q_r)]
-        return p_values, the_interval_list
-
-    # * ---------------------unary operations--------------------- *#
-    ##### the top-level functions for unary operations #####
-
-    def _unary(self, *args, function=lambda x: x):
-        """for monotonic unary functions only"""
-
-        ints = [function(nInterval(l, r), *args) for l, r in zip(self.left, self.right)]
-        return Pbox(
-            left=np.array([i.left for i in ints]),
-            right=np.array([i.right for i in ints]),
-        )
-
-    def exp(self):
-        return self._unary(function=lambda x: x.exp())
-
-    def sqrt(self):
-        return self._unary(function=lambda x: x.sqrt())
-
-    def recip(self):
-        return Pbox(
-            left=1 / np.flip(self.right), right=1 / np.flip(self.left), steps=self.steps
-        )
-
-    # * ---------------------binary operations--------------------- *#
-    @staticmethod
-    def check_dependency(method):
-        if method not in ["f", "p", "o", "i"]:
-            raise ArithmeticError("dependency not registered")
-
-    def constant_shape_check(self):
-        """a helper drop in for define binary ops"""
-        if self.shape in [
-            "uniform",
-            "normal",
-            "cauchy",
-            "triangular",
-            "skew-normal",
-        ]:
-            s = self.shape
-        else:
-            s = ""
-        return s
-
-    def steps_check(self, other):
-        if self.steps != other.steps:
-            raise ArithmeticError("Both Pboxes must have the same number of steps")
-
-    def add(self, other: Self | nInterval | float | int, method="f") -> Self:
-        """addtion of uncertain numbers with the defined dependency method"""
-
-        self.check_dependency(method)
-        if isinstance(other, (float, int)):
-            # case with constant
-            try:
-                s = self.constant_shape_check()
-                return Pbox(
-                    left=self.left + other,
-                    right=self.right + other,
-                    shape=s,
-                    mean_left=self.mean_left + other,
-                    mean_right=self.mean_right + other,
-                    var_left=self.var_left,
-                    var_right=self.var_right,
-                    steps=self.steps,
-                )
-            except:
-                return NotImplemented
-
-        else:
-            other = convert(other)
-            self.steps_check(other)
-
-            match method:
-                case "f":
-                    nleft = np.empty(self.steps)
-                    nright = np.empty(self.steps)
-                    for i in range(0, self.steps):
-                        j = np.array(range(i, self.steps))
-                        k = np.array(range(self.steps - 1, i - 1, -1))
-                        nright[i] = np.min(self.right[j] + other.right[k])
-                        jj = np.array(range(0, i + 1))
-                        kk = np.array(range(i, -1, -1))
-                        nleft[i] = np.max(self.left[jj] + other.left[kk])
-                case "p":
-                    nleft = self.left + other.left
-                    nright = self.right + other.right
-                case "o":
-                    nleft = self.left + np.flip(other.right)
-                    nright = self.right + np.flip(other.left)
-                case "i":
-                    nleft = []
-                    nright = []
-                    for i in self.left:
-                        for j in other.left:
-                            nleft.append(i + j)
-                    for ii in self.right:
-                        for jj in other.right:
-                            nright.append(ii + jj)
-            nleft.sort()
-            nright.sort()
-
-            return Pbox(left=nleft, right=nright, steps=self.steps)
-
-    def pow(self, other: Self | nInterval | float | int, method="f") -> Self:
-        """Raises a p-box to the power of other using the defined dependency method"""
-
-        self.check_dependency(method)
-        if isinstance(other, (float, int)):
-            # case with constant
-            try:
-                s = self.constant_shape_check()
-                return Pbox(
-                    left=self.left**other,
-                    right=self.right**other,
-                    shape=s,
-                    mean_left=self.mean_left**other,
-                    mean_right=self.mean_right**other,
-                    var_left=self.var_left,
-                    var_right=self.var_right,
-                    steps=self.steps,
-                )
-            except:
-                return NotImplemented
-        else:
-            other = convert(other)
-            self.steps_check(other)
-
-            match method:
-                case "f":
-                    nleft = np.empty(self.steps)
-                    nright = np.empty(self.steps)
-
-                    for i in range(0, self.steps):
-                        j = np.array(range(i, self.steps))
-                        k = np.array(range(self.steps - 1, i - 1, -1))
-
-                        nright[i] = np.min(self.right[j] ** other.right[k])
-
-                        jj = np.array(range(0, i + 1))
-                        kk = np.array(range(i, -1, -1))
-
-                        nleft[i] = np.max(self.left[jj] ** other.left[kk])
-                case "p":
-
-                    nleft = self.left**other.left
-                    nright = self.right**other.right
-                case "o":
-
-                    nleft = self.left ** np.flip(other.right)
-                    nright = self.right ** np.flip(other.left)
-                case "i":
-
-                    nleft = []
-                    nright = []
-                    for i in self.left:
-                        for j in other.left:
-                            nleft.append(i + j)
-                    for ii in self.right:
-                        for jj in other.right:
-                            nright.append(ii + jj)
-
-            nleft.sort()
-            nright.sort()
-
-            return Pbox(left=nleft, right=nright, steps=self.steps)
-
-    def sub(self, other, method="f"):
-
-        if method == "o":
-            method = "p"
-        elif method == "p":
-            method = "o"
-
-        return self.add(-other, method)
-
-    def mul(self, other, method="f"):
-        """Multiplication of uncertain numbers with the defined dependency method"""
-
-        self.check_dependency(method)
-        if isinstance(other, (float, int)):
-            # case with constant
-            try:
-                s = self.constant_shape_check()
-                return Pbox(
-                    left=self.left * other,
-                    right=self.right * other,
-                    shape=s,
-                    mean_left=self.mean_left * other,
-                    mean_right=self.mean_right * other,
-                    var_left=self.var_left,
-                    var_right=self.var_right,
-                    steps=self.steps,
-                )
-            except:
-                return NotImplemented
-        else:
-            other = convert(other)
-            self.steps_check(other)
-
-            match method:
-                case "f":
-                    nleft = np.empty(self.steps)
-                    nright = np.empty(self.steps)
-
-                    for i in range(0, self.steps):
-                        j = np.array(range(i, self.steps))
-                        k = np.array(range(self.steps - 1, i - 1, -1))
-
-                        nright[i] = np.min(self.right[j] * other.right[k])
-
-                        jj = np.array(range(0, i + 1))
-                        kk = np.array(range(i, -1, -1))
-
-                        nleft[i] = np.max(self.left[jj] * other.left[kk])
-                case "p":
-                    nleft = self.left * other.left
-                    nright = self.right * other.right
-                case "o":
-                    nleft = self.left * np.flip(other.right)
-                    nright = self.right * np.flip(other.left)
-                case "i":
-                    nleft = []
-                    nright = []
-                    for i in self.left:
-                        for j in other.left:
-                            nleft.append(i * j)
-                    for ii in self.right:
-                        for jj in other.right:
-                            nright.append(ii * jj)
-
-            nleft.sort()
-            nright.sort()
-
-            return Pbox(left=nleft, right=nright, steps=self.steps)
-
-    def div(self, other, method="f"):
-
-        if method == "o":
-            method = "p"
-        elif method == "p":
-            method = "o"
-
-        return self.mul(1 / other, method)
-
-    def lt(self, other, method="f"):
-        b = self.add(-other, method)
-        return b.get_probability(
-            0
-        )  # return (self.add(-other, method)).get_probability(0)
-
-    def le(self, other, method="f"):
-        b = self.add(-other, method)
-        return b.get_probability(
-            0
-        )  # how is the "or equal to" affecting the calculation?
-
-    def gt(self, other, method="f"):
-        self = -self
-        b = self.add(other, method)
-        return b.get_probability(0)  # maybe 1-prob ?
-
-    def ge(self, other, method="f"):
-        self = -self
-        b = self.add(other, method)
-        return b.get_probability(0)
-
-    def min(self, other, method="f"):
-        """Returns a new Pbox object that represents the element-wise minimum of two Pboxes.
-
-        args:
-            - other: Another Pbox object or a numeric value.
-            - method: Calculation method to determine the minimum. Can be one of 'f', 'p', 'o', 'i'.
-
-        returns:
-            Pbox
-        """
-
-        self.check_dependency(method)
-        other = convert(other)
-        self.steps_check(other)
-        match method:
-            case "f":
-
-                nleft = np.empty(self.steps)
-                nright = np.empty(self.steps)
-
-                for i in range(0, self.steps):
-                    j = np.array(range(i, self.steps))
-                    k = np.array(range(self.steps - 1, i - 1, -1))
-
-                    nright[i] = min(list(self.right[j]) + list(other.right[k]))
-
-                    jj = np.array(range(0, i + 1))
-                    kk = np.array(range(i, -1, -1))
-
-                    nleft[i] = min(list(self.left[jj]) + list(other.left[kk]))
-            case "p":
-                nleft = np.minimum(self.left, other.left)
-                nright = np.minimum(self.right, other.right)
-            case "o":
-                nleft = np.minimum(self.left, np.flip(other.left))
-                nright = np.minimum(self.right, np.flip(other.right))
-            case "i":
-                nleft = []
-                nright = []
-                for i in self.left:
-                    for j in other.left:
-                        nleft.append(np.minimum(i, j))
-                for ii in self.right:
-                    for jj in other.right:
-                        nright.append(np.minimum(ii, jj))
-        nleft.sort()
-        nright.sort()
-
-        return Pbox(left=nleft, right=nright, steps=self.steps)
-
-    def max(self, other, method="f"):
-
-        self.check_dependency(method)
-        other = convert(other)
-        self.steps_check(other)
-        match method:
-            case "f":
-                nleft = np.empty(self.steps)
-                nright = np.empty(self.steps)
-                for i in range(0, self.steps):
-                    j = np.array(range(i, self.steps))
-                    k = np.array(range(self.steps - 1, i - 1, -1))
-                    nright[i] = max(list(self.right[j]) + list(other.right[k]))
-                    jj = np.array(range(0, i + 1))
-                    kk = np.array(range(i, -1, -1))
-                    nleft[i] = max(list(self.left[jj]) + list(other.left[kk]))
-            case "p":
-                nleft = np.maximum(self.left, other.left)
-                nright = np.maximum(self.right, other.right)
-            case "o":
-                nleft = np.maximum(self.left, np.flip(other.right))
-                nright = np.maximum(self.right, np.flip(other.left))
-            case "i":
-                nleft = []
-                nright = []
-                for i in self.left:
-                    for j in other.left:
-                        nleft.append(np.maximum(i, j))
-                for ii in self.right:
-                    for jj in other.right:
-                        nright.append(np.maximum(ii, jj))
-
-        nleft.sort()
-        nright.sort()
-
-        return Pbox(left=nleft, right=nright, steps=self.steps)
-
-        # else:
-        #     try:
-        #         # Try constant
-        #         nleft = [i if i > other else other for i in self.left]
-        #         nright = [i if i > other else other for i in self.right]
-
-        #         return Pbox(left=nleft, right=nright, steps=self.steps)
-
-        #     except:
-        #         return NotImplemented
-
-    def truncate(self, a, b, method="f"):
-        """
-        Equivalent to self.min(a,method).max(b,method)
-        """
-        return self.min(a, method=method).max(b, method=method)
-
-    # * --------------------- aggregations--------------------- *#
-    def env(self, other):
-        """
-        .. _interval.env:
-
-        Computes the envelope of two Pboxes.
-
-        Parameters:
-        - other: Pbox or numeric value
-            The other Pbox or numeric value to compute the envelope with.
-
-        Returns:
-        - Pbox
-            The envelope Pbox.
-
-        Raises:
-        - ArithmeticError: If both Pboxes have different number of steps.
-        """
-        # legacy bp
-        # if other.__class__.__name__ == "Pbox":
-        #     if self.steps != other.steps:
-        #         raise ArithmeticError(
-        #             "Both Pboxes must have the same number of steps")
-        # else:
-        #     other = Pbox(other, steps=self.steps)
-
-        self.steps_check(other)
-        nleft = np.minimum(self.left, other.left)
-        nright = np.maximum(self.right, other.right)
-        return Pbox(left=nleft, right=nright, steps=self.steps)
-
-    def imp(self, other):
-        """Returns the imposition of self with other pbox
-
-        note:
-            - binary imposition between two pboxes only
-        """
-        u = []
-        d = []
-
-        assert self.steps == other.steps
-
-        for sL, sR, oL, oR in zip(self.left, self.right, other.left, other.right):
-
-            if max(sL, oL) > min(sR, oR):
-                raise Exception("Imposition does not exist")
-
-            u.append(max(sL, oL))
-            d.append(min(sR, oR))
-
-        return Pbox(left=u, right=d)
-
-    # * ---------------------other operations--------------------- *#
-
-    def logicaland(self, other, method="f"):  # conjunction
-        if method == "i":
-            return self.mul(other, method)  # independence a * b
-        elif method == "p":
-            return self.min(other, method)  # perfect min(a, b)
-        elif method == "o":
-            # opposite max(a + b – 1, 0)
-            return max(self.add(other, method) - 1, 0)
-        elif method == "+":
-            return self.min(other, method)  # positive env(a * b, min(a, b))
-        elif method == "-":
-            # negative env(max(a + b – 1, 0), a * b)
-            return self.min(other, method)
-        else:
-            return self.env(
-                max(0, self.add(other, method) - 1), self.min(other, method)
-            )
-
-    def logicalor(self, other, method="f"):  # disjunction
-        if method == "i":
-            # independent 1 – (1 – a) * (1 – b)
-            return 1 - (1 - self) * (1 - other)
-        elif method == "p":
-            return self.max(other, method)  # perfect max(a, b)
-        elif method == "o":
-            return min(self.add(other, method), 1)  # opposite min(1, a + b)
-        # elif method=='+':
-        #    return(env(,min(self.add(other,method),1))  # positive env(max(a, b), 1 – (1 – a) * (1 – b))
-        # elif method=='-':
-        #    return()  # negative env(1 – (1 – a) * (1 – b), min(1, a + b))
-        else:
-            return self.env(self.max(other, method), min(self.add(other, method), 1))
-
-    def get_interval(self, *args) -> nInterval:
-
-        if len(args) == 1:
-
-            if args[0] == 1:
-                # asking for whole pbox bounds
-                return nInterval(min(self.left), max(self.right))
-
-            p1 = (1 - args[0]) / 2
-            p2 = 1 - p1
-
-        elif len(args) == 2:
-
-            p1 = args[0]
-            p2 = args[1]
-
-        else:
-            raise Exception("Too many inputs")
-
-        y = np.append(np.insert(np.linspace(0, 1, self.steps), 0, 0), 1)
-
-        y1 = 0
-        while y[y1] < p1:
-            y1 += 1
-
-        y2 = len(y) - 1
-        while y[y2] > p2:
-            y2 -= 1
-
-        x1 = self.left[y1]
-        x2 = self.right[y2]
-        return nInterval(x1, x2)
-
-    def get_probability(self, val) -> nInterval:
-        p = np.append(np.insert(np.linspace(0, 1, self.steps), 0, 0), 1)
-
-        i = 0
-        while i < self.steps and self.left[i] < val:
-            i += 1
-
-        ub = p[i]
-
-        j = 0
-
-        while j < self.steps and self.right[j] < val:
-            j += 1
-
-        lb = p[j]
-
-        return nInterval(lb, ub)
-
-    def summary(self) -> str:
-
-        return self.__repr__()
-
-    def mean(self) -> nInterval:
-        """
-        Returns the mean of the pbox
-        """
-        return nInterval(self.mean_left, self.mean_right)
-
-    def median(self) -> nInterval:
-        """
-        Returns the median of the distribution
-        """
-        return nInterval(np.median(self.left), np.median(self.right))
-
-    def support(self) -> nInterval:
-        return nInterval(min(self.left), max(self.right))
-
-    def get_x(self):
-        """returns the x values for plotting"""
-        left = np.append(np.insert(self.left, 0, min(self.left)), max(self.right))
-        right = np.append(np.insert(self.right, 0, min(self.left)), max(self.right))
-        return left, right
-
-    def get_y(self):
-        """returns the y values for plotting"""
-        return np.append(np.insert(np.linspace(0, 1, self.steps), 0, 0), 1)
-
-    def straddles(self, N, endpoints=True) -> bool:
-        """
-        Parameters
-        ----------
-        N : numeric
-            Number to check
-        endpoints : bool
-            Whether to include the endpoints within the check
-
-        Returns
-        -------
-        True
-            If :math:`\\mathrm{left} \\leq N \\leq \mathrm{right}` (Assuming `endpoints=True`)
-        False
-            Otherwise
-        """
-        if endpoints:
-            if min(self.left) <= N and max(self.right) >= N:
-                return True
-        else:
-            if min(self.left) < N and max(self.right) > N:
-                return True
-
-        return False
-
-    def straddles_zero(self, endpoints=True) -> bool:
-        """
-        Checks whether :math:`0` is within the p-box
-        """
-        return self.straddles(0, endpoints)
-
-    # * ---------------------plotting stuff---------------------#
-
-    def show(self, figax=None, now=True, title="", x_axis_label="x", **kwargs):
-        """legacy plotting function"""
-
-        if figax is None:
-            fig, ax = plt.subplots()
-        else:
-            fig, ax = figax
-
-        # now respects discretization
-        L = self.left
-        R = self.right
-        steps = self.steps
-
-        # flag: must be something wrong herein
-
-        LL = np.concatenate((L, L, np.array([R[-1]])))
-        RR = np.concatenate((np.array([L[0]]), R, R))
-        ii = (
-            np.concatenate(
-                (np.arange(steps), np.arange(1, steps + 1), np.array([steps]))
-            )
-            / steps
-        )
-        jj = (
-            np.concatenate((np.array([0]), np.arange(steps + 1), np.arange(1, steps)))
-            / steps
-        )
-
-        ii.sort()
-        jj.sort()
-        LL.sort()
-        RR.sort()
-
-        if "color" in kwargs.keys():
-
-            ax.plot(LL, ii, **kwargs)
-            ax.plot(RR, jj, **kwargs)
-        else:
-            ax.plot(LL, ii, "r-", **kwargs)
-            ax.plot(RR, jj, "k-", **kwargs)
-
-        if title != "":
-            ax.set_title(title, **kwargs)
-
-        ax.set_xlabel(x_axis_label)
-        ax.set_ylabel(r"$\Pr(x \leq X)$")
-
-        if now:
-            plt.show()
-            # fig.show() # keep the original figure open
-        else:
-            return fig, ax
-
-    def display(
-        self,
-        title="",
-        ax=None,
-        style="band",
-        fill_color="lightgray",
-        bound_colors=None,
-        **kwargs,
-    ):
-        """default plotting function"""
-
-        if ax is None:
-            fig, ax = plt.subplots()
-
-        L = self.left
-        R = self.right
-
-        # percentiles axis
-        p_axis = np.linspace(0, 1, self.steps + 1)
-        LL_n = np.concatenate((L, np.array([R[-1]])))
-        RR_n = np.concatenate((np.array([L[0]]), R))
-
-        if bound_colors is None:
-            ax.plot(LL_n, p_axis, color="g")
-            ax.plot(RR_n, p_axis, color="b")
-        else:
-            ax.plot(LL_n, p_axis, color=bound_colors[0])
-            ax.plot(RR_n, p_axis, color=bound_colors[1])
-
-        if title is not None:
-            ax.set_title(title, **kwargs)
-        if style == "band":
-            ax.fill_betweenx(
-                y=p_axis,
-                x1=LL_n,
-                x2=RR_n,
-                interpolate=True,
-                color=fill_color,
-                alpha=0.3,
-            )
-        elif style == "simple":
-            pass
-        else:
-            raise ValueError("style must be either 'simple' or 'band'")
-        ax.set_xlabel(r"$x$")
-        ax.set_ylabel(r"$\Pr(X \leq x)$")
-        return ax
-
-    # * ---------------------conversion--------------------- *#
-
-    def to_ds_old(self, discretisation=Params.steps):
-        """convert to ds object
-
-        note:
-            - without outer approximation
-        """
-        p_values = np.arange(0, discretisation) / discretisation
-        interval_list = [self.cuth(p_v) for p_v in p_values]
-        ds = importlib.import_module("DempsterShafer")
-        return ds.DempsterShafer(
-            interval_list, np.repeat(a=(1 / discretisation), repeats=discretisation)
-        )
-
-    def to_ds(self, discretisation=Params.steps):
-        """convert to ds object"""
-
-        _, interval_list = self.outer_approximate(discretisation)
-        ds = importlib.import_module("DempsterShafer")
-        return ds.DempsterShafer(
-            interval_list, np.repeat(a=(1 / discretisation), repeats=discretisation - 1)
-        )
-
-
-# * ---------------------module functions--------------------- *#
-
-
-def env_int(*args):
-    left = min([min(i) if hasattr(i, "__iter__") else i for i in args])
-    right = max([max(i) if hasattr(i, "__iter__") else i for i in args])
-    return nInterval(left, right)
-
-
-def left(imp):
-    if isinstance(imp, nInterval) or isinstance(
-        imp, Pbox
-    ):  # neither "pba.pbox.Pbox" nor "pbox.Pbox" works (with or without quotemarks), even though type(b) is <class 'pba.pbox.Pbox' and isinstance(pba.norm(5,1),pba.pbox.Pbox) is True
-        return imp.left
-    elif hasattr(imp, "__iter__"):
-        return min(imp)
-    else:
-        return imp
-
-
-def right(imp):
-    if isinstance(imp, nInterval) or isinstance(imp, Pbox):
-        return imp.right
-    elif hasattr(imp, "__iter__"):
-        return max(imp)
-    else:
-        return imp
-
-
-def left_list(implist, verbose=False):
-    if not hasattr(implist, "__iter__"):
-        return np.array(implist)
-
-    return np.array([left(imp) for imp in implist])
-
-
-def right_list(implist, verbose=False):
-    if not hasattr(implist, "__iter__"):
-        return np.array(implist)
-
-    return np.array([right(imp) for imp in implist])
-
-
-def interp_step(u, steps=200):
-    u = np.sort(u)
-
-    seq = np.linspace(start=0, stop=len(u) - 0.00001, num=steps, endpoint=True)
-    seq = np.array([truncate(seq_val) for seq_val in seq])
-    return u[seq]
-
-
-def interp_cubicspline(vals, steps=200):
-    vals = np.sort(vals)  # sort
-    vals_steps = np.array(range(len(vals))) + 1
-    vals_steps = vals_steps / len(vals_steps)
-
-    steps = np.array(range(steps)) + 1
-    steps = steps / len(steps)
-
-    interped = interp.CubicSpline(vals_steps, vals)
-    return interped(steps)
-
-
-def interp_left(u, steps=200):
-    p = np.array(range(len(u))) / (len(u) - 1)
-    pp, x = ii(steps=steps), u
-    return qleftquantiles(pp, x, p)
-
-
-def interp_right(d, steps=200):
-    p = np.array(range(len(d))) / (len(d) - 1)
-    pp, x = jj(steps=steps), d
-    return qrightquantiles(pp, x, p)
-
-
-def interp_outer(x, left, steps=200):
-    if left:
-        return interp_left(x, steps=steps)
-    else:
-        return interp_right(x, steps=steps)
-
-
-def interp_linear(V, steps=200):
-    m = len(V) - 1
-
-    if m == 0:
-        return np.repeat(V, steps)
-    if steps == 1:
-        return np.array([min(V), max(V)])
-
-    d = 1 / m
-    n = round(d * steps * 200)
-
-    if n == 0:
-        c = V
-    else:
-        c = []
-        for i in range(m):
-            v = V[i]
-            w = V[i + 1]
-            c.extend(np.linspace(start=v, stop=w, num=n))
-
-    u = [c[round((len(c) - 1) * (k + 0) / (steps - 1))] for k in range(steps)]
-
-    return np.array(u)
-
-
-def _interpolate(u, interpolation="linear", left=True, steps=200):
-    if interpolation == "outer":
-        return interp_outer(u, left, steps=steps)
-    elif interpolation == "spline":
-        return interp_cubicspline(u, steps=steps)
-    elif interpolation == "step":
-        return interp_step(u, steps=steps)
-    else:
-        return interp_linear(u, steps=steps)
-
-
-def _sideVariance(w, mu=None):
-    if not isinstance(w, np.ndarray):
-        w = np.array(w)
-    if mu is None:
-        mu = np.mean(w)
-    return max(0, np.mean((w - mu) ** 2))
-
-
-def _dwMean(pbox):
-    return nInterval(np.mean(pbox.right), np.mean(pbox.left))
-
-
-def _dwMean(pbox):
-    if np.any(np.isinf(pbox.left)) or np.any(np.isinf(pbox.right)):
-        return nInterval(0, np.inf)
-
-    if np.all(pbox.right[0] == pbox.right) and np.all(pbox.left[0] == pbox.left):
-        return nInterval(0, (pbox.right[0] - pbox.left[0]) ** (2 / 4))
-
-    vr = _sideVariance(pbox.left, np.mean(pbox.left))
-    w = np.copy(pbox.left)
-    n = len(pbox.left)
-
-    for i in reversed(range(n)):
-        w[i] = pbox.right[i]
-        v = _sideVariance(w, np.mean(w))
-
-        if np.isnan(vr) or np.isnan(v):
-            vr = np.inf
-        elif vr < v:
-            vr = v
-
-    if pbox.left[n - 1] <= pbox.right[0]:
-        vl = 0.0
-    else:
-        x = pbox.right
-        vl = _sideVariance(w, np.mean(w))
-
-        for i in reversed(range(n)):
-            w[i] = pbox.left[i]
-            here = w[i]
-
-            if 1 < i:
-                for j in reversed(range(i - 1)):
-                    if w[i] < w[j]:
-                        w[j] = here
-
-            v = _sideVariance(w, np.mean(w))
-
-            if np.isnan(vl) or np.isnan(v):
-                vl = 0
-            elif v < vl:
-                vl = v
-
-    return nInterval(vl, vr)
-
-
-def _DivByZeroCheck(bound):
-    if 0 not in bound:
-        return bound
-
-    elif sum([b == 0 for b in bound]) > 1:
-        # cant help
-        raise DivisionByZero
-
-    elif bound[0] == 0:
-        if bound[1] > 0:
-            e = 1e-3
-            while abs(e) >= abs(bound[1]):
-                e /= 10
-            bound[0] = e
-        else:
-            e = -1e-3
-            while abs(e) >= abs(bound[1]):
-                e /= 10
-            bound[0] = e
-
-    elif bound[-1] == 0:
-        if bound[-2] > 0:
-            e = 1e-3
-            while abs(e) >= abs(bound[-2]):
-                e /= 10
-            bound[-1] = e
-        else:
-            e = -1e-3
-            while abs(e) >= abs(bound[-2]):
-                e /= 10
-            bound[-1] = e
-
-    return bound
-
-
-def truncate(pbox, min, max):
-<<<<<<< HEAD
-    return pbox.truncate(min, max)
-
-
-def imposition(*args: Union[Pbox, nInterval, float, int]):
-    """
-    Returns the imposition of the p-boxes in *args
-
-    Parameters
-    ----------
-    *args :
-        Number of p-boxes or objects to be mixed
-
-    Returns
-    ----------
-    Pbox
-    """
-    x = []
-    for pbox in args:
-        if pbox.__class__.__name__ != "Pbox":
-            try:
-                pbox = Pbox(pbox)
-            except:
-                raise TypeError(
-                    "Unable to convert %s object (%s) to Pbox" % (
-                        type(pbox), pbox)
-                )
-        x.append(pbox)
-
-    p = x[0]
-
-    for i in range(1, len(x)):
-        p.imp(x[i])
-
-    return p
-
-
-def mixture(
-    *args: Union[Pbox, nInterval, float, int],
-    weights: List[Union[float, int]] = [],
-    steps: int = Params.steps, #Pbox.STEPS, # leslie this seems box.STEPS breaks the code. 
-) -> Pbox:
-    # * legacy code from Nick
-    """
-    Mixes the pboxes in *args
-    Parameters
-    ----------
-    *args :
-        Number of p-boxes or objects to be mixed
-    weights:
-        Right side of box
-
-    Returns
-    ----------
-    Pbox
-    """
-    # TODO: IMPROVE READBILITY
-
-    x = []
-    for pbox in args:
-        if pbox.__class__.__name__ != "Pbox":
-            try:
-                pbox = Pbox(pbox)
-            except:
-                raise TypeError(
-                    "Unable to convert %s object (%s) to Pbox" % (
-                        type(pbox), pbox)
-                )
-        x.append(pbox)
-
-    k = len(x)
-    if weights == []:
-        weights = [1] * k
-
-    # temporary hack
-    # k = 2
-    # x = [self, x]
-    # w = [1,1]
-
-    if k != len(weights):
-        return "Need same number of weights as arguments for mixture"
-    weights = [i / sum(weights) for i in weights]  # w = w / sum(w)
-    u = []
-    d = []
-    n = []
-    ml = []
-    mh = []
-    m = []
-    vl = []
-    vh = []
-    v = []
-    for i in range(k):
-        u = u + list(x[i].left)
-        d = np.append(d, x[i].right)
-        n = (
-            n + [weights[i] / x[i].steps] * x[i].steps
-        )  # w[i]*rep(1/x[i].steps,x[i].steps))
-
-        # mu = mean(x[i])
-        # ml = ml + [mu.left()]
-        # mh = mh + [mu.right()]
-        # m = m + [mu]               # don't need?
-        # sigma2 = var(x[[i]])  ### !!!! shouldn't be the sample variance, but the population variance
-        # vl = vl + [sigma2.left()]
-        # vh = vh + [sigma2.right()]
-        # v = v + [sigma2]
-
-        ML = x[i].mean_left
-        MR = x[i].mean_right
-        VL = x[i].var_left
-        VR = x[i].var_right
-        m = m + [nInterval(ML, MR)]
-        v = v + [nInterval(VL, VR)]
-        ml = ml + [ML]
-        mh = mh + [MR]
-        vl = vl + [VL]
-        vh = vh + [VR]
-
-    n = [_ / sum(n) for _ in n]  # n = n / sum(n)
-    su = sorted(u)
-    su = [su[0]] + su
-    pu = [0] + list(
-        np.cumsum([n[i] for i in np.argsort(u)])
-    )  # pu = c(0,cumsum(n[order(u)]))
-    sd = sorted(d)
-    sd = sd + [sd[-1]]
-    pd = list(np.cumsum([n[i] for i in np.argsort(d)])) + [
-        1
-    ]  # pd = c(cumsum(n[order(d)]),1)
-    u = []
-    d = []
-    j = len(pu) - 1
-    for p in reversed(
-        np.arange(steps) / steps
-    ):  # ii = np.arange(steps))/steps  #    ii = 0: (Pbox$steps-1) / Pbox$steps
-        while p < pu[j]:
-            j = j - 1  # repeat {if (pu[j] <= p) break; j = j - 1}
-        u = [su[j]] + u
-    j = 0
-    for p in (
-        np.arange(steps) + 1
-    ) / steps:  # jj = (np.arange(steps)+1)/steps #  jj =  1: Pbox$steps / Pbox$steps
-        while pd[j] < p:
-            j = j + 1  # repeat {if (p <= pu[j]) break; j = j + 1}
-        d = d + [sd[j]]
-    mu = nInterval(
-        np.sum([W * M for M, W in zip(weights, ml)]),
-        np.sum([W * M for M, W in zip(weights, mh)]),
-    )
-    s2 = 0
-    for i in range(k):
-        s2 = s2 + weights[i] * (v[i] + m[i] ** 2)
-    s2 = s2 - mu**2
-
-    return Pbox(
-        np.array(u),
-        np.array(d),
-        mean_left=mu.left,
-        mean_right=mu.right,
-        var_left=s2.left,
-        var_right=s2.right,
-        steps=steps,
-    )
-=======
-    return pbox.truncate(min, max)
-
->>>>>>> 33ad0428
+from .operation import convert
+from decimal import DivisionByZero
+from typing import Self
+from warnings import *
+import numpy as np
+from matplotlib import pyplot as plt
+from .interval import Interval as nInterval
+from .utils import (
+    find_nearest,
+    check_increasing,
+    NotIncreasingError,
+    _interval_list_to_array,
+)
+from .params import Params
+import importlib
+
+__all__ = [
+    "Pbox",
+    "truncate",
+    "NotIncreasingError",
+]
+
+
+class Pbox:
+    """
+    A probability distribution is a mathematical function that gives the probabilities of occurrence for diﬀerent possible values of a variable. Probability boxes (p-boxes) represent interval bounds on probability distributions. The left and right quantiles are each stored as a NumPy array containing the percent point function (the inverse of the cumulative distribution function) for `steps` evenly spaced values between 0 and 1. P-boxes can be defined using all the probability distributions that are available through SciPy's statistics library. Naturally, precis probability distributions can be defined by defining a p-box with precise inputs. This means that within probability bounds analysis probability distributions are considered a special case of a p-box with zero width. Distribution-free p-boxes can also be generated when the underlying distribution is unknown but parameters such as the mean, variance or minimum/maximum bounds are known. Such p-boxes make no assumption about the shape of the distribution and instead return bounds expressing all possible distributions that are valid given the known information. Such p-boxes can be constructed making use of Chebyshev, Markov and Cantelli inequalities from probability theory.
+    """
+
+    def __init__(
+        self,
+        left=None,
+        right=None,
+        steps=None,
+        shape=None,
+        mean_left=None,
+        mean_right=None,
+        var_left=None,
+        var_right=None,
+        interpolation="linear",
+    ):
+        """
+        args:
+            - left (list, NumPy array, nInterval or numeric type): Left bound of the p-box.
+
+        note:
+            - If left is None, the left bound is set to -inf.
+        """
+        self.shape = shape
+
+        def init_check(left, right, steps):
+            """initialisation logic"""
+
+            if isinstance(left, np.ndarray) and isinstance(right, np.ndarray):
+                if len(left) != len(right):
+                    raise Exception("Left and right arrays must be the same length")
+                else:
+                    steps = len(left)
+
+            if steps is None:
+                if hasattr(left, "__len__"):
+                    steps = len(left)
+                elif hasattr(right, "__len__"):
+                    steps = len(right)
+                else:
+                    steps = Params.steps
+
+            if (left is not None) and (right is None):
+                right = left
+
+            if left is None and right is None:
+                left = np.array([-np.inf] * steps)
+                right = np.array([np.inf] * steps)
+
+            if isinstance(left, nInterval):
+                left = np.array([left.left] * steps)
+            elif isinstance(left, list):
+                left = _interval_list_to_array(left)
+            elif not isinstance(left, np.ndarray):
+                left = np.array([left] * steps)
+
+            if isinstance(right, nInterval):
+                right = np.array([right.right] * steps)
+            elif isinstance(right, list):
+                right = _interval_list_to_array(right, left=False)
+            elif not isinstance(right, np.ndarray):
+                right = np.array([right] * steps)
+
+            # if len(left) == len(right) and len(left) != steps:
+            #     print("WARNING: The left and right arrays have the same length which is inconsistent with steps.")
+
+            if len(left) != steps:
+                left = _interpolate(
+                    left, interpolation=interpolation, left=False, steps=steps
+                )
+
+            if len(right) != steps:
+                right = _interpolate(
+                    right, interpolation=interpolation, left=True, steps=steps
+                )
+
+            if not check_increasing(left) or not check_increasing(right):
+                raise NotIncreasingError("Left and right arrays must be increasing")
+
+            l, r = zip(*[(min(i), max(i)) for i in zip(left, right)])
+            self.left = np.array(l)
+            self.right = np.array(r)
+            self.steps = steps
+            self.mean_left = -np.inf
+            self.mean_right = np.inf
+            self.var_left = 0
+            self.var_right = np.inf
+
+        init_check(left, right, steps)
+
+        if mean_left is not None:
+            self.mean_left = np.max([mean_left, self.mean_left])
+        if mean_right is not None:
+            self.mean_right = np.min([mean_right, self.mean_right])
+        if var_left is not None:
+            self.var_left = np.max([var_left, self.var_left])
+        if var_right is not None:
+            self.var_right = np.min([var_right, self.var_right])
+
+        self._computemoments()
+        self._checkmoments()
+        self.get_range()
+
+    def __repr__(self):
+
+        if self.mean_left == self.mean_right:
+            mean_text = f"{round(self.mean_left, 4)}"
+        else:
+            mean_text = f"[{round(self.mean_left, 4)}, {round(self.mean_right, 4)}]"
+
+        if self.var_left == self.var_right:
+            var_text = f"{round(self.var_left, 4)}"
+        else:
+            var_text = f"[{round(self.var_left, 4)}, {round(self.var_right, 4)}]"
+
+        range_text = [f"{val:.2f}" for val in self._range_list]
+
+        if self.shape is None:
+            shape_text = " "
+        else:
+            # space to start; see below lacking space
+            shape_text = f" {self.shape}"
+
+        return (
+            f"Pbox: ~{shape_text}(range={range_text}, mean={mean_text}, var={var_text})"
+        )
+
+    __str__ = __repr__
+
+    def __iter__(self):
+        for val in np.array([self.left, self.right]).flatten():
+            yield val
+
+    # * ---------------------Basic arithmetics---------------------*#
+
+    def __neg__(self):
+        if self.shape in ["uniform", "normal", "cauchy", "triangular", "skew-normal"]:
+            s = self.shape
+        else:
+            s = ""
+
+        return Pbox(
+            left=sorted(-np.flip(self.right)),
+            right=sorted(-np.flip(self.left)),
+            steps=len(self.left),
+            shape=s,
+            mean_left=-self.mean_right,
+            mean_right=-self.mean_left,
+            var_left=self.var_left,
+            var_right=self.var_right,
+        )
+
+    def __lt__(self, other):
+        return self.lt(other, method="f")
+
+    def __rlt__(self, other):
+        return self.ge(other, method="f")
+
+    def __le__(self, other):
+        return self.le(other, method="f")
+
+    def __rle__(self, other):
+        return self.gt(other, method="f")
+
+    def __gt__(self, other):
+        return self.gt(other, method="f")
+
+    def __rgt__(self, other):
+        return self.le(other, method="f")
+
+    def __ge__(self, other):
+        return self.ge(other, method="f")
+
+    def __rge__(self, other):
+        return self.lt(other, method="f")
+
+    def __and__(self, other):
+        return self.logicaland(other, method="f")
+
+    def __rand__(self, other):
+        return self.logicaland(other, method="f")
+
+    def __or__(self, other):
+        return self.logicalor(other, method="f")
+
+    def __ror__(self, other):
+        return self.logicalor(other, method="f")
+
+    def __add__(self, other):
+        return self.add(other, method="f")
+
+    def __radd__(self, other):
+        return self.add(other, method="f")
+
+    def __sub__(self, other):
+        return self.sub(other, method="f")
+
+    def __rsub__(self, other):
+        self = -self
+        return self.add(other, method="f")
+
+    def __mul__(self, other):
+        return self.mul(other, method="f")
+
+    def __rmul__(self, other):
+        return self.mul(other, method="f")
+
+    def __pow__(self, other):
+        return self.pow(other, method="f")
+
+    def __rpow__(self, other):
+        if not hasattr(other, "__iter__"):
+            other = np.array((other))
+
+        b = Pbox(other)
+        return b.pow(self, method="f")
+
+    def __truediv__(self, other):
+
+        return self.div(other, method="f")
+
+    def __rtruediv__(self, other):
+
+        try:
+            return other * self.recip()
+        except:
+            return NotImplemented
+
+    # * ---------------------properties---------------------*#
+    @property
+    def range(self):
+        """leslie defined range property"""
+        return self._range_list
+
+    @property
+    def lo(self):
+        """
+        Returns the left-most value in the interval
+        """
+        return self.left[0]
+
+    @property
+    def hi(self):
+        """
+        Returns the right-most value in the interval
+        """
+        return self.right[-1]
+
+    # * --------------------- methods---------------------*#
+
+    def get_range(self):
+        """get the quantile range of either a pbox or a distribution"""
+        self._range_list = [
+            np.min([self.left, self.right]).tolist(),
+            np.max([self.left, self.right]).tolist(),
+        ]
+
+    def _computemoments(
+        self,
+    ):  # should we compute mean if it is a Cauchy, var if it's a t distribution?
+        self.mean_left = np.max([self.mean_left, np.mean(self.left)])
+        self.mean_right = np.min([self.mean_right, np.mean(self.right)])
+
+        if not (
+            np.any(np.array(self.left) <= -np.inf)
+            or np.any(np.inf <= np.array(self.right))
+        ):
+            V, JJ = 0, 0
+            j = np.array(range(self.steps))
+
+            for J in np.array(range(self.steps)) - 1:
+                ud = [*self.left[j < J], *self.right[J <= j]]
+                v = _sideVariance(ud)
+
+                if V < v:
+                    JJ = J
+                    V = v
+
+            self.var_right = V
+
+    def _checkmoments(self):
+
+        a = nInterval(self.mean_left, self.mean_right)  # mean(x)
+        b = _dwMean(self)
+
+        self.mean_left = np.max([left(a), left(b)])
+        self.mean_right = np.min([right(a), right(b)])
+
+        if self.mean_right < self.mean_left:
+            # use the observed mean
+            self.mean_left = left(b)
+            self.mean_right = right(b)
+
+        a = nInterval(self.var_left, self.var_right)  # var(x)
+        b = _dwMean(self)
+
+        self.var_left = np.max([left(a), left(b)])
+        self.var_right = np.min([right(a), right(b)])
+
+        if self.var_right < self.var_left:
+            # use the observed variance
+            self.var_left = left(b)
+            self.var_right = right(b)
+
+    # * ---------------------dual interpretation ---------------------#
+
+    def cutv(self, x):
+        """get the bounds on the cumulative probability associated with any x-value"""
+        lo_ind = find_nearest(self.right, x)
+        hi_ind = find_nearest(self.left, x)
+        return nInterval(Params.p_values[lo_ind], Params.p_values[hi_ind])
+
+    def cuth(self, p=0.5):
+        """get the bounds on the quantile at any particular probability level"""
+        # TODO have a conservative cut.
+        ind = find_nearest(Params.p_values, p)
+        return nInterval(self.left[ind], self.right[ind])
+
+    def outer_approximate(self, n=100):
+        """outer approximation of a p-box
+
+        note:
+            - `the_interval_list` will have length one less than that of `p_values` (i.e. 100 and 99)
+        """
+        p_values = np.arange(0, n) / n
+        p_leftend = p_values[0:-1]
+        p_rightend = p_values[1:]
+
+        q_l = [self.cuth(p).left for p in p_leftend]
+        q_r = [self.cuth(p).right for p in p_rightend]
+
+        # get the interval list
+        # TODO streamline below the interval list into Marco interval vector
+        the_interval_list = [(l, r) for l, r in zip(q_l, q_r)]
+        return p_values, the_interval_list
+
+    # * ---------------------unary operations--------------------- *#
+    ##### the top-level functions for unary operations #####
+
+    def _unary(self, *args, function=lambda x: x):
+        """for monotonic unary functions only"""
+
+        ints = [function(nInterval(l, r), *args) for l, r in zip(self.left, self.right)]
+        return Pbox(
+            left=np.array([i.left for i in ints]),
+            right=np.array([i.right for i in ints]),
+        )
+
+    def exp(self):
+        return self._unary(function=lambda x: x.exp())
+
+    def sqrt(self):
+        return self._unary(function=lambda x: x.sqrt())
+
+    def recip(self):
+        return Pbox(
+            left=1 / np.flip(self.right), right=1 / np.flip(self.left), steps=self.steps
+        )
+
+    # * ---------------------binary operations--------------------- *#
+    @staticmethod
+    def check_dependency(method):
+        if method not in ["f", "p", "o", "i"]:
+            raise ArithmeticError("dependency not registered")
+
+    def constant_shape_check(self):
+        """a helper drop in for define binary ops"""
+        if self.shape in [
+            "uniform",
+            "normal",
+            "cauchy",
+            "triangular",
+            "skew-normal",
+        ]:
+            s = self.shape
+        else:
+            s = ""
+        return s
+
+    def steps_check(self, other):
+        if self.steps != other.steps:
+            raise ArithmeticError("Both Pboxes must have the same number of steps")
+
+    def add(self, other: Self | nInterval | float | int, method="f") -> Self:
+        """addtion of uncertain numbers with the defined dependency method"""
+
+        self.check_dependency(method)
+        if isinstance(other, (float, int)):
+            # case with constant
+            try:
+                s = self.constant_shape_check()
+                return Pbox(
+                    left=self.left + other,
+                    right=self.right + other,
+                    shape=s,
+                    mean_left=self.mean_left + other,
+                    mean_right=self.mean_right + other,
+                    var_left=self.var_left,
+                    var_right=self.var_right,
+                    steps=self.steps,
+                )
+            except:
+                return NotImplemented
+
+        else:
+            other = convert(other)
+            self.steps_check(other)
+
+            match method:
+                case "f":
+                    nleft = np.empty(self.steps)
+                    nright = np.empty(self.steps)
+                    for i in range(0, self.steps):
+                        j = np.array(range(i, self.steps))
+                        k = np.array(range(self.steps - 1, i - 1, -1))
+                        nright[i] = np.min(self.right[j] + other.right[k])
+                        jj = np.array(range(0, i + 1))
+                        kk = np.array(range(i, -1, -1))
+                        nleft[i] = np.max(self.left[jj] + other.left[kk])
+                case "p":
+                    nleft = self.left + other.left
+                    nright = self.right + other.right
+                case "o":
+                    nleft = self.left + np.flip(other.right)
+                    nright = self.right + np.flip(other.left)
+                case "i":
+                    nleft = []
+                    nright = []
+                    for i in self.left:
+                        for j in other.left:
+                            nleft.append(i + j)
+                    for ii in self.right:
+                        for jj in other.right:
+                            nright.append(ii + jj)
+            nleft.sort()
+            nright.sort()
+
+            return Pbox(left=nleft, right=nright, steps=self.steps)
+
+    def pow(self, other: Self | nInterval | float | int, method="f") -> Self:
+        """Raises a p-box to the power of other using the defined dependency method"""
+
+        self.check_dependency(method)
+        if isinstance(other, (float, int)):
+            # case with constant
+            try:
+                s = self.constant_shape_check()
+                return Pbox(
+                    left=self.left**other,
+                    right=self.right**other,
+                    shape=s,
+                    mean_left=self.mean_left**other,
+                    mean_right=self.mean_right**other,
+                    var_left=self.var_left,
+                    var_right=self.var_right,
+                    steps=self.steps,
+                )
+            except:
+                return NotImplemented
+        else:
+            other = convert(other)
+            self.steps_check(other)
+
+            match method:
+                case "f":
+                    nleft = np.empty(self.steps)
+                    nright = np.empty(self.steps)
+
+                    for i in range(0, self.steps):
+                        j = np.array(range(i, self.steps))
+                        k = np.array(range(self.steps - 1, i - 1, -1))
+
+                        nright[i] = np.min(self.right[j] ** other.right[k])
+
+                        jj = np.array(range(0, i + 1))
+                        kk = np.array(range(i, -1, -1))
+
+                        nleft[i] = np.max(self.left[jj] ** other.left[kk])
+                case "p":
+
+                    nleft = self.left**other.left
+                    nright = self.right**other.right
+                case "o":
+
+                    nleft = self.left ** np.flip(other.right)
+                    nright = self.right ** np.flip(other.left)
+                case "i":
+
+                    nleft = []
+                    nright = []
+                    for i in self.left:
+                        for j in other.left:
+                            nleft.append(i + j)
+                    for ii in self.right:
+                        for jj in other.right:
+                            nright.append(ii + jj)
+
+            nleft.sort()
+            nright.sort()
+
+            return Pbox(left=nleft, right=nright, steps=self.steps)
+
+    def sub(self, other, method="f"):
+
+        if method == "o":
+            method = "p"
+        elif method == "p":
+            method = "o"
+
+        return self.add(-other, method)
+
+    def mul(self, other, method="f"):
+        """Multiplication of uncertain numbers with the defined dependency method"""
+
+        self.check_dependency(method)
+        if isinstance(other, (float, int)):
+            # case with constant
+            try:
+                s = self.constant_shape_check()
+                return Pbox(
+                    left=self.left * other,
+                    right=self.right * other,
+                    shape=s,
+                    mean_left=self.mean_left * other,
+                    mean_right=self.mean_right * other,
+                    var_left=self.var_left,
+                    var_right=self.var_right,
+                    steps=self.steps,
+                )
+            except:
+                return NotImplemented
+        else:
+            other = convert(other)
+            self.steps_check(other)
+
+            match method:
+                case "f":
+                    nleft = np.empty(self.steps)
+                    nright = np.empty(self.steps)
+
+                    for i in range(0, self.steps):
+                        j = np.array(range(i, self.steps))
+                        k = np.array(range(self.steps - 1, i - 1, -1))
+
+                        nright[i] = np.min(self.right[j] * other.right[k])
+
+                        jj = np.array(range(0, i + 1))
+                        kk = np.array(range(i, -1, -1))
+
+                        nleft[i] = np.max(self.left[jj] * other.left[kk])
+                case "p":
+                    nleft = self.left * other.left
+                    nright = self.right * other.right
+                case "o":
+                    nleft = self.left * np.flip(other.right)
+                    nright = self.right * np.flip(other.left)
+                case "i":
+                    nleft = []
+                    nright = []
+                    for i in self.left:
+                        for j in other.left:
+                            nleft.append(i * j)
+                    for ii in self.right:
+                        for jj in other.right:
+                            nright.append(ii * jj)
+
+            nleft.sort()
+            nright.sort()
+
+            return Pbox(left=nleft, right=nright, steps=self.steps)
+
+    def div(self, other, method="f"):
+
+        if method == "o":
+            method = "p"
+        elif method == "p":
+            method = "o"
+
+        return self.mul(1 / other, method)
+
+    def lt(self, other, method="f"):
+        b = self.add(-other, method)
+        return b.get_probability(
+            0
+        )  # return (self.add(-other, method)).get_probability(0)
+
+    def le(self, other, method="f"):
+        b = self.add(-other, method)
+        return b.get_probability(
+            0
+        )  # how is the "or equal to" affecting the calculation?
+
+    def gt(self, other, method="f"):
+        self = -self
+        b = self.add(other, method)
+        return b.get_probability(0)  # maybe 1-prob ?
+
+    def ge(self, other, method="f"):
+        self = -self
+        b = self.add(other, method)
+        return b.get_probability(0)
+
+    def min(self, other, method="f"):
+        """Returns a new Pbox object that represents the element-wise minimum of two Pboxes.
+
+        args:
+            - other: Another Pbox object or a numeric value.
+            - method: Calculation method to determine the minimum. Can be one of 'f', 'p', 'o', 'i'.
+
+        returns:
+            Pbox
+        """
+
+        self.check_dependency(method)
+        other = convert(other)
+        self.steps_check(other)
+        match method:
+            case "f":
+
+                nleft = np.empty(self.steps)
+                nright = np.empty(self.steps)
+
+                for i in range(0, self.steps):
+                    j = np.array(range(i, self.steps))
+                    k = np.array(range(self.steps - 1, i - 1, -1))
+
+                    nright[i] = min(list(self.right[j]) + list(other.right[k]))
+
+                    jj = np.array(range(0, i + 1))
+                    kk = np.array(range(i, -1, -1))
+
+                    nleft[i] = min(list(self.left[jj]) + list(other.left[kk]))
+            case "p":
+                nleft = np.minimum(self.left, other.left)
+                nright = np.minimum(self.right, other.right)
+            case "o":
+                nleft = np.minimum(self.left, np.flip(other.left))
+                nright = np.minimum(self.right, np.flip(other.right))
+            case "i":
+                nleft = []
+                nright = []
+                for i in self.left:
+                    for j in other.left:
+                        nleft.append(np.minimum(i, j))
+                for ii in self.right:
+                    for jj in other.right:
+                        nright.append(np.minimum(ii, jj))
+        nleft.sort()
+        nright.sort()
+
+        return Pbox(left=nleft, right=nright, steps=self.steps)
+
+    def max(self, other, method="f"):
+
+        self.check_dependency(method)
+        other = convert(other)
+        self.steps_check(other)
+        match method:
+            case "f":
+                nleft = np.empty(self.steps)
+                nright = np.empty(self.steps)
+                for i in range(0, self.steps):
+                    j = np.array(range(i, self.steps))
+                    k = np.array(range(self.steps - 1, i - 1, -1))
+                    nright[i] = max(list(self.right[j]) + list(other.right[k]))
+                    jj = np.array(range(0, i + 1))
+                    kk = np.array(range(i, -1, -1))
+                    nleft[i] = max(list(self.left[jj]) + list(other.left[kk]))
+            case "p":
+                nleft = np.maximum(self.left, other.left)
+                nright = np.maximum(self.right, other.right)
+            case "o":
+                nleft = np.maximum(self.left, np.flip(other.right))
+                nright = np.maximum(self.right, np.flip(other.left))
+            case "i":
+                nleft = []
+                nright = []
+                for i in self.left:
+                    for j in other.left:
+                        nleft.append(np.maximum(i, j))
+                for ii in self.right:
+                    for jj in other.right:
+                        nright.append(np.maximum(ii, jj))
+
+        nleft.sort()
+        nright.sort()
+
+        return Pbox(left=nleft, right=nright, steps=self.steps)
+
+        # else:
+        #     try:
+        #         # Try constant
+        #         nleft = [i if i > other else other for i in self.left]
+        #         nright = [i if i > other else other for i in self.right]
+
+        #         return Pbox(left=nleft, right=nright, steps=self.steps)
+
+        #     except:
+        #         return NotImplemented
+
+    def truncate(self, a, b, method="f"):
+        """
+        Equivalent to self.min(a,method).max(b,method)
+        """
+        return self.min(a, method=method).max(b, method=method)
+
+    # * --------------------- aggregations--------------------- *#
+    def env(self, other):
+        """
+        .. _interval.env:
+
+        Computes the envelope of two Pboxes.
+
+        Parameters:
+        - other: Pbox or numeric value
+            The other Pbox or numeric value to compute the envelope with.
+
+        Returns:
+        - Pbox
+            The envelope Pbox.
+
+        Raises:
+        - ArithmeticError: If both Pboxes have different number of steps.
+        """
+        # legacy bp
+        # if other.__class__.__name__ == "Pbox":
+        #     if self.steps != other.steps:
+        #         raise ArithmeticError(
+        #             "Both Pboxes must have the same number of steps")
+        # else:
+        #     other = Pbox(other, steps=self.steps)
+
+        self.steps_check(other)
+        nleft = np.minimum(self.left, other.left)
+        nright = np.maximum(self.right, other.right)
+        return Pbox(left=nleft, right=nright, steps=self.steps)
+
+    def imp(self, other):
+        """Returns the imposition of self with other pbox
+
+        note:
+            - binary imposition between two pboxes only
+        """
+        u = []
+        d = []
+
+        assert self.steps == other.steps
+
+        for sL, sR, oL, oR in zip(self.left, self.right, other.left, other.right):
+
+            if max(sL, oL) > min(sR, oR):
+                raise Exception("Imposition does not exist")
+
+            u.append(max(sL, oL))
+            d.append(min(sR, oR))
+
+        return Pbox(left=u, right=d)
+
+    # * ---------------------other operations--------------------- *#
+
+    def logicaland(self, other, method="f"):  # conjunction
+        if method == "i":
+            return self.mul(other, method)  # independence a * b
+        elif method == "p":
+            return self.min(other, method)  # perfect min(a, b)
+        elif method == "o":
+            # opposite max(a + b – 1, 0)
+            return max(self.add(other, method) - 1, 0)
+        elif method == "+":
+            return self.min(other, method)  # positive env(a * b, min(a, b))
+        elif method == "-":
+            # negative env(max(a + b – 1, 0), a * b)
+            return self.min(other, method)
+        else:
+            return self.env(
+                max(0, self.add(other, method) - 1), self.min(other, method)
+            )
+
+    def logicalor(self, other, method="f"):  # disjunction
+        if method == "i":
+            # independent 1 – (1 – a) * (1 – b)
+            return 1 - (1 - self) * (1 - other)
+        elif method == "p":
+            return self.max(other, method)  # perfect max(a, b)
+        elif method == "o":
+            return min(self.add(other, method), 1)  # opposite min(1, a + b)
+        # elif method=='+':
+        #    return(env(,min(self.add(other,method),1))  # positive env(max(a, b), 1 – (1 – a) * (1 – b))
+        # elif method=='-':
+        #    return()  # negative env(1 – (1 – a) * (1 – b), min(1, a + b))
+        else:
+            return self.env(self.max(other, method), min(self.add(other, method), 1))
+
+    def get_interval(self, *args) -> nInterval:
+
+        if len(args) == 1:
+
+            if args[0] == 1:
+                # asking for whole pbox bounds
+                return nInterval(min(self.left), max(self.right))
+
+            p1 = (1 - args[0]) / 2
+            p2 = 1 - p1
+
+        elif len(args) == 2:
+
+            p1 = args[0]
+            p2 = args[1]
+
+        else:
+            raise Exception("Too many inputs")
+
+        y = np.append(np.insert(np.linspace(0, 1, self.steps), 0, 0), 1)
+
+        y1 = 0
+        while y[y1] < p1:
+            y1 += 1
+
+        y2 = len(y) - 1
+        while y[y2] > p2:
+            y2 -= 1
+
+        x1 = self.left[y1]
+        x2 = self.right[y2]
+        return nInterval(x1, x2)
+
+    def get_probability(self, val) -> nInterval:
+        p = np.append(np.insert(np.linspace(0, 1, self.steps), 0, 0), 1)
+
+        i = 0
+        while i < self.steps and self.left[i] < val:
+            i += 1
+
+        ub = p[i]
+
+        j = 0
+
+        while j < self.steps and self.right[j] < val:
+            j += 1
+
+        lb = p[j]
+
+        return nInterval(lb, ub)
+
+    def summary(self) -> str:
+
+        return self.__repr__()
+
+    def mean(self) -> nInterval:
+        """
+        Returns the mean of the pbox
+        """
+        return nInterval(self.mean_left, self.mean_right)
+
+    def median(self) -> nInterval:
+        """
+        Returns the median of the distribution
+        """
+        return nInterval(np.median(self.left), np.median(self.right))
+
+    def support(self) -> nInterval:
+        return nInterval(min(self.left), max(self.right))
+
+    def get_x(self):
+        """returns the x values for plotting"""
+        left = np.append(np.insert(self.left, 0, min(self.left)), max(self.right))
+        right = np.append(np.insert(self.right, 0, min(self.left)), max(self.right))
+        return left, right
+
+    def get_y(self):
+        """returns the y values for plotting"""
+        return np.append(np.insert(np.linspace(0, 1, self.steps), 0, 0), 1)
+
+    def straddles(self, N, endpoints=True) -> bool:
+        """
+        Parameters
+        ----------
+        N : numeric
+            Number to check
+        endpoints : bool
+            Whether to include the endpoints within the check
+
+        Returns
+        -------
+        True
+            If :math:`\\mathrm{left} \\leq N \\leq \mathrm{right}` (Assuming `endpoints=True`)
+        False
+            Otherwise
+        """
+        if endpoints:
+            if min(self.left) <= N and max(self.right) >= N:
+                return True
+        else:
+            if min(self.left) < N and max(self.right) > N:
+                return True
+
+        return False
+
+    def straddles_zero(self, endpoints=True) -> bool:
+        """
+        Checks whether :math:`0` is within the p-box
+        """
+        return self.straddles(0, endpoints)
+
+    # * ---------------------plotting stuff---------------------#
+
+    def show(self, figax=None, now=True, title="", x_axis_label="x", **kwargs):
+        """legacy plotting function"""
+
+        if figax is None:
+            fig, ax = plt.subplots()
+        else:
+            fig, ax = figax
+
+        # now respects discretization
+        L = self.left
+        R = self.right
+        steps = self.steps
+
+        # flag: must be something wrong herein
+
+        LL = np.concatenate((L, L, np.array([R[-1]])))
+        RR = np.concatenate((np.array([L[0]]), R, R))
+        ii = (
+            np.concatenate(
+                (np.arange(steps), np.arange(1, steps + 1), np.array([steps]))
+            )
+            / steps
+        )
+        jj = (
+            np.concatenate((np.array([0]), np.arange(steps + 1), np.arange(1, steps)))
+            / steps
+        )
+
+        ii.sort()
+        jj.sort()
+        LL.sort()
+        RR.sort()
+
+        if "color" in kwargs.keys():
+
+            ax.plot(LL, ii, **kwargs)
+            ax.plot(RR, jj, **kwargs)
+        else:
+            ax.plot(LL, ii, "r-", **kwargs)
+            ax.plot(RR, jj, "k-", **kwargs)
+
+        if title != "":
+            ax.set_title(title, **kwargs)
+
+        ax.set_xlabel(x_axis_label)
+        ax.set_ylabel(r"$\Pr(x \leq X)$")
+
+        if now:
+            plt.show()
+            # fig.show() # keep the original figure open
+        else:
+            return fig, ax
+
+    def display(
+        self,
+        title="",
+        ax=None,
+        style="band",
+        fill_color="lightgray",
+        bound_colors=None,
+        **kwargs,
+    ):
+        """default plotting function"""
+
+        if ax is None:
+            fig, ax = plt.subplots()
+
+        L = self.left
+        R = self.right
+
+        # percentiles axis
+        p_axis = np.linspace(0, 1, self.steps + 1)
+        LL_n = np.concatenate((L, np.array([R[-1]])))
+        RR_n = np.concatenate((np.array([L[0]]), R))
+
+        if bound_colors is None:
+            ax.plot(LL_n, p_axis, color="g")
+            ax.plot(RR_n, p_axis, color="b")
+        else:
+            ax.plot(LL_n, p_axis, color=bound_colors[0])
+            ax.plot(RR_n, p_axis, color=bound_colors[1])
+
+        if title is not None:
+            ax.set_title(title, **kwargs)
+        if style == "band":
+            ax.fill_betweenx(
+                y=p_axis,
+                x1=LL_n,
+                x2=RR_n,
+                interpolate=True,
+                color=fill_color,
+                alpha=0.3,
+            )
+        elif style == "simple":
+            pass
+        else:
+            raise ValueError("style must be either 'simple' or 'band'")
+        ax.set_xlabel(r"$x$")
+        ax.set_ylabel(r"$\Pr(X \leq x)$")
+        return ax
+
+    # * ---------------------conversion--------------------- *#
+
+    def to_ds_old(self, discretisation=Params.steps):
+        """convert to ds object
+
+        note:
+            - without outer approximation
+        """
+        p_values = np.arange(0, discretisation) / discretisation
+        interval_list = [self.cuth(p_v) for p_v in p_values]
+        ds = importlib.import_module("DempsterShafer")
+        return ds.DempsterShafer(
+            interval_list, np.repeat(a=(1 / discretisation), repeats=discretisation)
+        )
+
+    def to_ds(self, discretisation=Params.steps):
+        """convert to ds object"""
+
+        _, interval_list = self.outer_approximate(discretisation)
+        ds = importlib.import_module("DempsterShafer")
+        return ds.DempsterShafer(
+            interval_list, np.repeat(a=(1 / discretisation), repeats=discretisation - 1)
+        )
+
+
+# * ---------------------module functions--------------------- *#
+
+
+def env_int(*args):
+    left = min([min(i) if hasattr(i, "__iter__") else i for i in args])
+    right = max([max(i) if hasattr(i, "__iter__") else i for i in args])
+    return nInterval(left, right)
+
+
+def left(imp):
+    if isinstance(imp, nInterval) or isinstance(
+        imp, Pbox
+    ):  # neither "pba.pbox.Pbox" nor "pbox.Pbox" works (with or without quotemarks), even though type(b) is <class 'pba.pbox.Pbox' and isinstance(pba.norm(5,1),pba.pbox.Pbox) is True
+        return imp.left
+    elif hasattr(imp, "__iter__"):
+        return min(imp)
+    else:
+        return imp
+
+
+def right(imp):
+    if isinstance(imp, nInterval) or isinstance(imp, Pbox):
+        return imp.right
+    elif hasattr(imp, "__iter__"):
+        return max(imp)
+    else:
+        return imp
+
+
+def left_list(implist, verbose=False):
+    if not hasattr(implist, "__iter__"):
+        return np.array(implist)
+
+    return np.array([left(imp) for imp in implist])
+
+
+def right_list(implist, verbose=False):
+    if not hasattr(implist, "__iter__"):
+        return np.array(implist)
+
+    return np.array([right(imp) for imp in implist])
+
+
+def interp_step(u, steps=200):
+    u = np.sort(u)
+
+    seq = np.linspace(start=0, stop=len(u) - 0.00001, num=steps, endpoint=True)
+    seq = np.array([truncate(seq_val) for seq_val in seq])
+    return u[seq]
+
+
+def interp_cubicspline(vals, steps=200):
+    vals = np.sort(vals)  # sort
+    vals_steps = np.array(range(len(vals))) + 1
+    vals_steps = vals_steps / len(vals_steps)
+
+    steps = np.array(range(steps)) + 1
+    steps = steps / len(steps)
+
+    interped = interp.CubicSpline(vals_steps, vals)
+    return interped(steps)
+
+
+def interp_left(u, steps=200):
+    p = np.array(range(len(u))) / (len(u) - 1)
+    pp, x = ii(steps=steps), u
+    return qleftquantiles(pp, x, p)
+
+
+def interp_right(d, steps=200):
+    p = np.array(range(len(d))) / (len(d) - 1)
+    pp, x = jj(steps=steps), d
+    return qrightquantiles(pp, x, p)
+
+
+def interp_outer(x, left, steps=200):
+    if left:
+        return interp_left(x, steps=steps)
+    else:
+        return interp_right(x, steps=steps)
+
+
+def interp_linear(V, steps=200):
+    m = len(V) - 1
+
+    if m == 0:
+        return np.repeat(V, steps)
+    if steps == 1:
+        return np.array([min(V), max(V)])
+
+    d = 1 / m
+    n = round(d * steps * 200)
+
+    if n == 0:
+        c = V
+    else:
+        c = []
+        for i in range(m):
+            v = V[i]
+            w = V[i + 1]
+            c.extend(np.linspace(start=v, stop=w, num=n))
+
+    u = [c[round((len(c) - 1) * (k + 0) / (steps - 1))] for k in range(steps)]
+
+    return np.array(u)
+
+
+def _interpolate(u, interpolation="linear", left=True, steps=200):
+    if interpolation == "outer":
+        return interp_outer(u, left, steps=steps)
+    elif interpolation == "spline":
+        return interp_cubicspline(u, steps=steps)
+    elif interpolation == "step":
+        return interp_step(u, steps=steps)
+    else:
+        return interp_linear(u, steps=steps)
+
+
+def _sideVariance(w, mu=None):
+    if not isinstance(w, np.ndarray):
+        w = np.array(w)
+    if mu is None:
+        mu = np.mean(w)
+    return max(0, np.mean((w - mu) ** 2))
+
+
+def _dwMean(pbox):
+    return nInterval(np.mean(pbox.right), np.mean(pbox.left))
+
+
+def _dwMean(pbox):
+    if np.any(np.isinf(pbox.left)) or np.any(np.isinf(pbox.right)):
+        return nInterval(0, np.inf)
+
+    if np.all(pbox.right[0] == pbox.right) and np.all(pbox.left[0] == pbox.left):
+        return nInterval(0, (pbox.right[0] - pbox.left[0]) ** (2 / 4))
+
+    vr = _sideVariance(pbox.left, np.mean(pbox.left))
+    w = np.copy(pbox.left)
+    n = len(pbox.left)
+
+    for i in reversed(range(n)):
+        w[i] = pbox.right[i]
+        v = _sideVariance(w, np.mean(w))
+
+        if np.isnan(vr) or np.isnan(v):
+            vr = np.inf
+        elif vr < v:
+            vr = v
+
+    if pbox.left[n - 1] <= pbox.right[0]:
+        vl = 0.0
+    else:
+        x = pbox.right
+        vl = _sideVariance(w, np.mean(w))
+
+        for i in reversed(range(n)):
+            w[i] = pbox.left[i]
+            here = w[i]
+
+            if 1 < i:
+                for j in reversed(range(i - 1)):
+                    if w[i] < w[j]:
+                        w[j] = here
+
+            v = _sideVariance(w, np.mean(w))
+
+            if np.isnan(vl) or np.isnan(v):
+                vl = 0
+            elif v < vl:
+                vl = v
+
+    return nInterval(vl, vr)
+
+
+def _DivByZeroCheck(bound):
+    if 0 not in bound:
+        return bound
+
+    elif sum([b == 0 for b in bound]) > 1:
+        # cant help
+        raise DivisionByZero
+
+    elif bound[0] == 0:
+        if bound[1] > 0:
+            e = 1e-3
+            while abs(e) >= abs(bound[1]):
+                e /= 10
+            bound[0] = e
+        else:
+            e = -1e-3
+            while abs(e) >= abs(bound[1]):
+                e /= 10
+            bound[0] = e
+
+    elif bound[-1] == 0:
+        if bound[-2] > 0:
+            e = 1e-3
+            while abs(e) >= abs(bound[-2]):
+                e /= 10
+            bound[-1] = e
+        else:
+            e = -1e-3
+            while abs(e) >= abs(bound[-2]):
+                e /= 10
+            bound[-1] = e
+
+    return bound
+
+
+def truncate(pbox, min, max):
+    return pbox.truncate(min, max)