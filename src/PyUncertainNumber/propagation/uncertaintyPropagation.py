import numpy as np
from typing import Callable, Union
import matplotlib.pyplot as plt
<<<<<<< HEAD

# import plotly.express as ps
from PyUncertainNumber.propagation.epistemic_uncertainty.endpoints import endpoints_method
from PyUncertainNumber.propagation.epistemic_uncertainty.extremepoints import extremepoints_method
from PyUncertainNumber.propagation.epistemic_uncertainty.subinterval import subinterval_method
from PyUncertainNumber.propagation.epistemic_uncertainty.sampling import sampling_method
from PyUncertainNumber.propagation.epistemic_uncertainty.genetic_optimisation import genetic_optimisation_method
from PyUncertainNumber.propagation.epistemic_uncertainty.local_optimisation import local_optimisation_method
from PyUncertainNumber.propagation.epistemic_uncertainty.endpoints_cauchy import cauchydeviates_method
from PyUncertainNumber.propagation.aleatory_uncertainty.sampling_aleatory import sampling_aleatory_method
from PyUncertainNumber.propagation.mixed_uncertainty.focused_discretisation_propagation import focused_discretisation_propagation_method
from PyUncertainNumber.propagation.mixed_uncertainty.varied_discretisation_propagation import varied_discretisation_propagation_method
from PyUncertainNumber.propagation.utils import create_folder, save_results, propagation_results
from PyUncertainNumber.characterisation.uncertainNumber import UncertainNumber, Distribution #_parse_interverl_inputs,
 
#TODO the cauchy with save_raw_data = 'yes' raises issues.  
#TODO update the descriptions and code for process_results once more. 
=======
from pyuncertainnumber.propagation.epistemic_uncertainty.endpoints import (
    endpoints_method,
)
from pyuncertainnumber.propagation.epistemic_uncertainty.extremepoints import (
    extremepoints_method,
)
from pyuncertainnumber.propagation.epistemic_uncertainty.subinterval import (
    subinterval_method,
)
from pyuncertainnumber.propagation.epistemic_uncertainty.sampling import sampling_method
from pyuncertainnumber.propagation.epistemic_uncertainty.genetic_optimisation import (
    genetic_optimisation_method,
)
from pyuncertainnumber.propagation.epistemic_uncertainty.local_optimisation import (
    local_optimisation_method,
)
from pyuncertainnumber.propagation.epistemic_uncertainty.endpoints_cauchy import (
    cauchydeviates_method,
)
from pyuncertainnumber.propagation.aleatory_uncertainty.sampling_aleatory import (
    sampling_aleatory_method,
)
from pyuncertainnumber.propagation.mixed_uncertainty.second_order_propagation import (
    second_order_propagation_method,
)
from pyuncertainnumber.propagation.mixed_uncertainty.first_order_propagation import (
    first_order_propagation_method,
)
from pyuncertainnumber.propagation.utils import (
    create_folder,
    save_results,
    Propagation_results,
)
from pyuncertainnumber.characterisation.uncertainNumber import (
    UncertainNumber,
    Distribution,
)

# TODO the cauchy with save_raw_data = 'yes' raises issues.
# TODO update the descriptions and code for process_results once more.
>>>>>>> 33ad0428

# ---------------------the top level UP function ---------------------#


def aleatory_propagation(
    vars: list = None,
    results: Propagation_results = None,
    fun: Callable = None,
    n_sam: int = 500,
    method: str = "monte_carlo",
    save_raw_data="no",
    *,  # Keyword-only arguments start here
    base_path=np.nan,
    **kwargs,
):
    """This function propagates aleatory uncertainty through a given function (`fun`) using either Monte Carlo or Latin Hypercube sampling, considering the aleatory uncertainty represented by a list of `UncertainNumber` objects (`vars`).
    args:
        - vars (list): A list of UncertainNumber objects, each representing an input
                    variable with its associated uncertainty.
        - fun (Callable): The function to propagate uncertainty through.
        - n_sam (int): The number of samples to generate.
                    Default is 500.
        - method (str, optional): The sampling method ('monte_carlo' or 'latin_hypercube').
                    Defaults to 'monte_carlo'.
        - save_raw_data (str, optional): Whether to save raw data ('yes' or 'no').
                    Defaults to 'no'.
        - base_path (str, optional): Path for saving results (if save_raw_data is 'yes').
                    Defaults to np.nan.
        - **kwargs: Additional keyword arguments to be passed to the UncertainNumber constructor.

    signature:
        aleatory_propagation(x:np.ndarray, f:Callable, n:int, ...) -> Propagation_results

    note:
        - If the `f` function returns multiple outputs, the `all_output` array will be 2-dimensional y and x for all x samples.

    returns:
        Propagation_results: A  `Propagation_results` object containing:
                          - 'un': A list of UncertainNumber objects, each representing
                                  the output(s) of the function.
                          - 'raw_data': A dictionary containing raw data (if
                                        save_raw_data is 'yes'):
                                          - 'x': All generated input samples.
                                          - 'f': Corresponding output values for each
                                                input sample.

    raises:
        ValueError: For invalid method, save_raw_data, or missing arguments.

    """
    # Input validation

    if save_raw_data not in ("yes", "no"):  # Input validation
        raise ValueError("Invalid save_raw_data option. Choose 'yes' or 'no'.")

    def process_alea_results(results):
        """
        args:
            - results (Propagation_results): A `Propagation_results` object containing raw
                                    epistemic propagation results. This object is
                                    modified in-place.

        signature:
            - process_alea_results(results: Propagation_results) -> Propagation_results

        notes:
            - Processes the results of aleatory uncertainty propagation.

            - This function takes a `Propagation_results` object containing raw aleatory
              propagation results and performs the following actions:

                1. Creates `Distribution` objects:
                    - If output data exists in `results.raw_data['f']`, it creates an 'UncertainNumber'
                      object  for each output dimension using the sample data.
                    - These `UncertainNumber` objects are stored in `results.un`.
                    - They have essense = 'distribution'

                2. Saves raw data (optional):
                    - If `save_raw_data` is set to 'yes', it saves the raw propagation data
                      (input samples and corresponding output values) to a file.

        returns:
            - Propagation_results: The modified `Propagation_results` object with
                          `UncertainNumber` objects added to `results.un` and
                          potentially with raw data saved to a file.

        raises:
            - ValueError: If the shape of `results.raw_data['f']` is invalid

        examples:
            >>> a = mixed_propagation(vars= [y, L, I, F, E],
            >>>                 fun= cantilever_beam_func,
            >>>                 method= 'monte_carlo',
            >>>                 n_disc=8,
            >>>                 save_raw_data= "no"
            >>>             )
        """
        if results.raw_data["f"] is None:  # Access raw_data from results object
            # UncertainNumber(essence="distribution", distribution_parameters=None, **kwargs)
            results.un = None
        else:
            results.un = []
            # Access raw_data from results object
            for sample_data in results.raw_data["f"].T:
                # results.un.append(UncertainNumber(essence="distribution", distribution_parameters=sample_data, **kwargs))
                results.un.append(Distribution(sample_data=sample_data))

        if save_raw_data == "yes":
            res_path = create_folder(base_path, method)
            save_results(results.raw_data, method=method, res_path=res_path, fun=fun)

        return results

    match method:

        case "monte_carlo" | "latin_hypercube":
            if n_sam is None:
                raise ValueError(
                    "n (number of samples) is required for sampling methods."
                )
            results = sampling_aleatory_method(
                vars,
                fun,
                results,
                n_sam,
                method=method.lower(),
                save_raw_data=save_raw_data,
            )
            return process_alea_results(results)
        case "taylor_expansion":
            print("Taylor expansion is not implemented in this version")
        case _:
            raise ValueError("Invalid UP method.")

<<<<<<< HEAD
def mixed_propagation(vars: list, fun:Callable = None,  
                    results: propagation_results = None, 
                    method = 'focused_discretisation_extremepoints',
                    n_disc: Union[int, np.ndarray] = 10, 
                    
                    tOp: Union[float, np.ndarray] = 0.999,
                    bOt: Union[float, np.ndarray] = 0.001,
                    condensation:int = None,
                    save_raw_data= 'no', 
                    *,  # Keyword-nly arguments start here
                    base_path=np.nan,
                    **kwargs,):
    """
=======

def mixed_propagation(
    vars: list,
    fun: Callable = None,
    results: Propagation_results = None,
    method="second_order_extremepoints",
    n_disc: Union[int, np.ndarray] = 10,
    condensation: int = None,
    tOp: Union[float, np.ndarray] = 0.999,
    bOt: Union[float, np.ndarray] = 0.001,
    save_raw_data="no",
    *,  # Keyword-nly arguments start here
    base_path=np.nan,
    **kwargs,
):
    """Performs mixed uncertainty propagation through a given function. This function handles uncertainty propagation when there's a mix of
          aleatory and epistemic uncertainty in the input variables.

>>>>>>> 33ad0428
    args:
        - vars (list): A list of uncertain variables, which can be a mix of different
                 uncertainty types (e.g., intervals, distributions).
        - fun (Callable): The function to propagate uncertainty through.
        - results (Propagation_results, optional): An object to store propagation results.
                                Defaults to None, in which case a new
                                `Propagation_results` object is created.
        - method (str, optional): The mixed uncertainty propagation method. Can be one of:
<<<<<<< HEAD
                                'focused_discretisation_endpoints', 'focused_discretisation_vertex', 'focused_discretisation_extremepoints',
                                'varied_discretisation_extremepoints'.
                                Defaults to 'focused_discretisation_extremepoints'.
        - n_disc (Union[int, np.ndarray], optional): Number of discretization points for 
                                interval variables. 
                                Defaults to 10.
        - tOp (Union[float, np.ndarray], optional): Upper threshold or bound used in some methods. 
=======
                                'second_order_endpoints', 'second_order_vertex', 'second_order_extremepoints',
                                'first_order_extremepoints'.
                                Defaults to 'second_order_extremepoints'.
        - n_disc (Union[int, np.ndarray], optional): Number of discretization points for
                                interval variables.
                                Defaults to 10.
        - condensation (int, optional): Parameter for reducing the complexity of the output
                                uncertainty representation.
                                Defaults to None.
        - tOp (Union[float, np.ndarray], optional): Upper threshold or bound used in some methods.
>>>>>>> 33ad0428
                                Defaults to 0.999.
        - bOt (Union[float, np.ndarray], optional): Lower threshold or bound used in some methods.
                                Defaults to 0.001.
<<<<<<< HEAD
        - condensation (int, optional): Parameter for reducing the complexity of the output 
                                uncertainty representation. 
                                Defaults to None.
        - save_raw_data (str, optional): Whether to save raw data ('yes' or 'no'). 
=======
        - save_raw_data (str, optional): Whether to save raw data ('yes' or 'no').
>>>>>>> 33ad0428
                                Defaults to 'no'.
        - base_path (str, optional): Path for saving results (if save_raw_data is 'yes').
                               Defaults to np.nan.
        - **kwargs: Additional keyword arguments passed to the underlying propagation methods.

    signature:
       mixed_propagation(vars: list, fun: Callable, results: Propagation_results = None, ...) -> Propagation_results

    notes:
        - It can be used if each uncertain number is exrpessed in terms of precise distributions.

    returns:
        Propagation_results: A `Propagation_results` object containing the results of
                          the mixed uncertainty propagation. The format of the results
                          depends on the chosen `method`.

    raises:
        ValueError: For invalid `method` or `save_raw_data`.

    examples:
<<<<<<< HEAD
        def cantilever_beam_func(x):
        
            y = x[0]
            beam_length = x[1]
            I = x[2]
            F = x[3]
            E = x[4]
            try:  # try is used to account for cases where the input combinations leads to error in fun due to bugs
                deflection = F * beam_length**3 / (3 * E * 10**6 * I)  # deflection in m
                stress     = F * beam_length * y / I / 1000  # stress in MPa
        
            except:
                deflection = np.nan
                stress = np.nan

            return np.array([deflection, stress])

        y = UncertainNumber(name='distance to neutral axis', symbol='y', units='m', essence='distribution', distribution_parameters=["gaussian", [0.15, 0.00333]])
        L = UncertainNumber(name='beam length', symbol='L', units='m', essence='distribution', distribution_parameters=["gaussian", [10.05, 0.033]])
        I = UncertainNumber(name='moment of inertia', symbol='I', units='m', essence='distribution', distribution_parameters=["gaussian", [0.000454, 4.5061e-5]])
        F = UncertainNumber(name='vertical force', symbol='F', units='kN', essence='distribution', distribution_parameters=["gaussian", [24, 8.67]])
        E = UncertainNumber(name='elastic modulus', symbol='E', units='GPa', essence='distribution', distribution_parameters=["gaussian", [210, 6.67]])
 
        a = mixed_propagation(vars= [y, L, I, F, E], 
                            fun= cantilever_beam_func, 
                            method= 'focused_discretisation_extremepoints', 
=======
        >>> a = mixed_propagation(vars= [y, L, I, F, E],
                            fun= cantilever_beam_func,
                            method= 'second_order_extremepoints',
>>>>>>> 33ad0428
                            n_disc=8,
                            #save_raw_data= "no"#,
                            save_raw_data= "yes",
                            base_path= base_path
                        )
    """

    if save_raw_data not in ("yes", "no"):  # Input validation
        raise ValueError("Invalid save_raw_data option. Choose 'yes' or 'no'.")

    def process_mixed_results(results: Propagation_results):
        """
        args:
            - results (Propagation_results): A `Propagation_results` object containing raw
                                    epistemic propagation results. This object is
                                    modified in-place.

        signature:
            - process_mixed_results(results: Propagation_results) -> Propagation_results

        notes:
            - Processes the results of mixed uncertainty propagation.

            - This function takes a `Propagation_results` object containing raw aleatory
              propagation results and performs the following actions:

                1. Creates `UncertainNumber` objects:
                    - If output data exists in `results.raw_data['bounds']`, it creates an 'UncertainNumber'
                      object  for each output dimension using the sample data.
                    - These `UncertainNumber` objects are stored in `results.un`.
                    - The `UncertainNumber` has essense = 'pbox'.

                2. Saves raw data (optional):
                    - If `save_raw_data` is set to 'yes', it saves the raw propagation data
                      (input samples and corresponding output values) to a file.

        returns:
            - Propagation_results: The modified `Propagation_results` object with
                          `UncertainNumber` objects added to `results.un` and
                          potentially with raw data saved to a file.

        """
        # if results.raw_data['bounds'] is None or results.raw_data['bounds'].size == 0:
        #     results.un = None
        # else:
        #     if results.raw_data['bounds'].ndim == 4:  # 2D array
        #         results.un = UncertainNumber( essence='interval', bounds=[1, 2])  #[UncertainNumber(essence="pbox", pbox_parameters = bound, **kwargs) for bound in results.raw_data['bounds']]
        #     elif results.raw_data['bounds'].ndim == 3:  # 1D array
        #         results.un =  UncertainNumber( essence='interval', bounds=[1, 2]) #UncertainNumber(essence="pbox",  pbox_parameters=results.raw_data['bounds'], **kwargs)
        #     else:
        #         raise ValueError("Invalid shape for 'bounds'. Expected 2D array or 1D array with two values.")

<<<<<<< HEAD
        if save_raw_data == "yes":
            res_path = create_folder(base_path, method)
            save_results(results.raw_data, method=method, res_path=res_path, fun=fun) 
        
        return results
    
    match method:       
        case ("focused_discretisation_endpoints" | "focused_discretisation_vertex" | "endpoints" |"vertex"):
            results = focused_discretisation_propagation_method(vars,                                
                                                fun,
                                                results,
                                                method = method,
                                                n_disc= n_disc,
                                                
                                                tOp =tOp,
                                                bOt= bOt,
                                                condensation =condensation, 
                                                save_raw_data = save_raw_data,
                                                **kwargs,
                                                )  # Pass save_raw_data directly
            return process_mixed_results(results) 
        
        case ("focused_discretisation_extremepoints" | "extremepoints" ):       
            results =  focused_discretisation_propagation_method(vars,                                
                                                fun,
                                                results,
                                                method = 'extremepoints',
                                                n_disc= n_disc,
                                                
                                                tOp =tOp,
                                                bOt= bOt,
                                                condensation =condensation, 
                                                save_raw_data = save_raw_data,
                                                **kwargs,   
                                                )  # Pass save_raw_data directly
            return process_mixed_results(results) 
        
        case ("varied_discretisation"|"varied_discretisation_extremepoints"):
            results = varied_discretisation_propagation_method(vars,                              
                                                fun,
                                                results,
                                                #method = 'extremepoints',
                                                n_disc= n_disc,
                                                 
                                                tOp =tOp,
                                                bOt= bOt,
                                                condensation =condensation,
                                                save_raw_data = save_raw_data,
                                                **kwargs,  
                                                ) 
=======
        # if save_raw_data == "yes":
        # res_path = create_folder(base_path, method)
        # save_results(results.raw_data, method=method, res_path=res_path, fun=fun)

        return results

    match method:
        case "second_order_endpoints" | "second_order_vertex" | "endpoints" | "vertex":
            results = second_order_propagation_method(
                vars,
                fun,
                results,
                method="endpoints",
                n_disc=n_disc,
                condensation=condensation,
                tOp=tOp,
                bOt=bOt,
                save_raw_data=save_raw_data,
                **kwargs,
            )  # Pass save_raw_data directly
            return process_mixed_results(results)

        case "second_order_extremepoints" | "extremepoints":
            results = second_order_propagation_method(
                vars,
                fun,
                results,
                method="extremepoints",
                n_disc=n_disc,
                condensation=condensation,
                tOp=tOp,
                bOt=bOt,
                save_raw_data=save_raw_data,
                **kwargs,
            )  # Pass save_raw_data directly
            return process_mixed_results(results)

        case "first_order" | "first_order_extremepoints":
            results = first_order_propagation_method(
                vars,
                fun,
                results,
                # method = 'extremepoints',
                n_disc=n_disc,
                condensation=condensation,
                tOp=tOp,
                bOt=bOt,
                save_raw_data=save_raw_data,
                **kwargs,
            )
>>>>>>> 33ad0428
            return process_mixed_results(results)
        case _:
            raise ValueError("Invalid UP method.")


def epistemic_propagation(
    vars,
    fun,
    results: Propagation_results = None,
    n_sub: np.integer = None,
    n_sam: np.integer = None,
    x0: np.ndarray = None,
    method: str = None,
    save_raw_data="no",
    *,  # Keyword-nly arguments start here
    base_path=np.nan,
    tol_loc: np.ndarray = None,
    options_loc: dict = None,
    method_loc="Nelder-Mead",
    pop_size=1000,
    n_gen=100,
    tol=1e-3,
    n_gen_last=10,
    algorithm_type="NSGA2",
    **kwargs,
):
    """Performs epistemic uncertainty propagation through a given function. This function implements various methods for propagating epistemic uncertainty,
          typically represented as intervals.

    args:
        - vars (list): A list of `UncertainNumber` objects representing the input variables
                 with their associated interval uncertainty.
        - fun (Callable): The function to propagate uncertainty through.
        - results (Propagation_results, optional): An object to store propagation results.
                        Defaults to None, in which case a new
                        `Propagation_results` object is created.
        - n_sub (np.integer, optional): Number of subintervals for subinterval methods.
                        Defaults to None.
        - n_sam (np.integer, optional): Number of samples for sampling-based methods.
                        Defaults to None.
        - x0 (np.ndarray, optional): Initial guess for local optimization methods.
                        Defaults to None.
        - method (str, optional): The uncertainty propagation method to use.
                        Defaults to "endpoint".
        - save_raw_data (str, optional): Whether to save raw data ('yes' or 'no').
                        Defaults to "no".
        - base_path (str, optional): Path for saving results (if save_raw_data is 'yes').
                        Defaults to np.nan.
        - tol_loc (np.ndarray, optional): Tolerance for local optimization.
                        Defaults to None.
        - options_loc (dict, optional): Options for local optimization.
                        Defaults to None.
        - method_loc (str, optional): Method for local optimization.
                        Defaults to 'Nelder-Mead'.
        - pop_size (int, optional): Population size for genetic algorithms.
                        Defaults to 1000.
        - n_gen (int, optional): Number of generations for genetic algorithms.
                        Defaults to 100.
        - tol (float, optional): Tolerance for genetic algorithms. Defaults to 1e-3.
        - n_gen_last (int, optional): Number of last generations for genetic algorithms.
                        Defaults to 10.
        - algorithm_type (str, optional): Type of genetic algorithm.
                        Defaults to 'NSGA2'.
        - **kwargs: Additional keyword arguments passed to the `UncertainNumber` constructor.

    signature:
        epistemic_propagation(vars: list, fun: Callable, results: Propagation_results = None, ...) -> Propagation_results

    notes:
        -  It supports a wide range of techniques, including:

            1. Interval-based methods:
                - `endpoints` or `vertex`:  Calculates the function output at the endpoints
                                 or vertices of the input intervals.
                - `extremepoints`: Considers all possible combinations of interval endpoints
                       to find the extreme values of the output.
                - `subinterval` or `subinterval_reconstitution`: Divides the input intervals
                                                    into subintervals and performs
                                                    propagation on each subinterval.

            2. Sampling-based methods:
                - `monte_carlo`, `latin_hypercube`:  Uses Monte Carlo or Latin Hypercube
                                        sampling within the input intervals.
                - `monte_carlo_endpoints`, `latin_hypercube_endpoints`:  Combines sampling with
                                                            evaluation at interval
                                                            endpoints.
                - `cauchy`, `endpoint_cauchy`, `endpoints_cauchy`: Uses Cauchy deviates for
                                                      sampling.

            3. Optimization-based methods:
                - `local_optimization` or `local_optimisation`:  Uses local optimization
                                                      algorithms to find the minimum
                                                      or maximum output values.
                - `genetic_optimisation` or `genetic_optimization`: Uses genetic algorithms for
                                                        global optimization.
    returns:
        - Propagation_results: A  `Propagation_results` object containing the results of
                          the epistemic uncertainty propagation. The format of the
                          results depends on the chosen `method`.

    raises:
        - ValueError: For invalid `method`, `save_raw_data`, or missing arguments.
        - TypeError: If `fun` is not callable for optimization methods.

    example:
        >>> a = epistemic_propagation(vars= [ y, L, I, F, E],
                                fun= cantilever_beam_func,
                                method= 'extremepoints',
                                n_disc=8,
                                save_raw_data= "no"
                            )
    """
    # vars = _parse_interverl_inputs(vars)
    x = np.zeros((len(vars), 2))
    for i, un in enumerate(vars):
        x[i, :] = un.bounds  # Get an np.array of bounds for all vars

    if method in (
        "local_optimisation",
        "genetic_optimisation",
    ):  # Check for optimisation methods
        if not callable(fun):
            raise TypeError(
                "fun must be a callable function for optimisation methods. fun cannot be None."
            )

    if save_raw_data not in ("yes", "no"):  # Input validation
        raise ValueError("Invalid save_raw_data option. Choose 'yes' or 'no'.")

    def process_results(results: Propagation_results):
        """
        args:
            - results (Propagation_results): A `Propagation_results` object containing raw
                                    epistemic propagation results. This object is
                                    modified in-place.

        notes:
            - Processes the results of epistemic uncertainty propagation.

            - This function takes a `Propagation_results` object containing raw epistemic
              propagation results and performs the following actions:

                1. Creates `UncertainNumber` objects:
                    - If output bounds exist in `results.raw_data['bounds']`, it creates
                     `UncertainNumber` objects with "interval" essence, representing the
                     resulting interval uncertainty.
                    - It handles both single-output (1D array of bounds) and multi-output
                     (2D array of bounds) cases.
                    - These `UncertainNumber` objects are stored in `results.un`.

                2. Saves raw data (optional):
                    - If `save_raw_data` is set to 'yes', it saves the raw propagation data
                      to a file.

        signature:
            - process_results(results: Propagation_results) -> Propagation_results

        returns:
            - Propagation_results: The modified `Propagation_results` object with
                          `UncertainNumber` objects added to `results.un` and
                          potentially with raw data saved to a file.

        raises:
            - ValueError: If the shape of `results.raw_data['bounds']` is invalid.

        """
        if results.raw_data["bounds"] is None or results.raw_data["bounds"].size == 0:
            results.un = UncertainNumber(essence="interval", bounds=None, **kwargs)
        else:
            if results.raw_data["bounds"].ndim == 2:  # 2D array
                results.un = [
                    UncertainNumber(essence="interval", bounds=bound, **kwargs)
                    for bound in results.raw_data["bounds"]
                ]
            # 1D array
            elif (
                results.raw_data["bounds"].ndim == 1
                and len(results.raw_data["bounds"]) == 2
            ):
                results.un = UncertainNumber(
                    essence="interval", bounds=results.raw_data["bounds"], **kwargs
                )
            else:
                raise ValueError(
                    "Invalid shape for 'bounds'. Expected 2D array or 1D array with two values."
                )

        if save_raw_data == "yes":
            res_path = create_folder(base_path, method)
            save_results(results.raw_data, method=method, res_path=res_path, fun=fun)

        return results

    match method:

        case "endpoint" | "endpoints" | "vertex":
            # Pass save_raw_data directly
            results = endpoints_method(x, fun, results, save_raw_data)
            return process_results(results)

        case "extremepoints":
            # Pass save_raw_data directly
            results = extremepoints_method(x, fun, results, save_raw_data)
            return process_results(results)

        case "subinterval" | "subinterval_reconstitution":
            if n_sub is None:
                raise ValueError(
                    "n (number of subintervals) is required for subinterval methods."
                )
            # Pass save_raw_data directly
            results = subinterval_method(x, fun, results, n_sub, save_raw_data)
            return process_results(results)

        case "monte_carlo" | "latin_hypercube":
            if n_sam is None:
                raise ValueError(
                    "n (number of samples) is required for sampling methods."
                )
            results = sampling_method(
                x,
                fun,
                results,
                n_sam,
                method=method.lower(),
                endpoints=False,
                save_raw_data=save_raw_data,
            )
            return process_results(results)

        case "monte_carlo_endpoints":
            if n_sam is None:
                raise ValueError(
                    "n (number of samples) is required for sampling methods."
                )
            results = sampling_method(
                x,
                fun,
                results,
                n_sam,
                method="monte_carlo",
                endpoints=True,
                save_raw_data=save_raw_data,
            )
            return process_results(results)

        case "latin_hypercube_endpoints":
            if n_sam is None:
                raise ValueError(
                    "n (number of samples) is required for sampling methods."
                )
            results = sampling_method(
                x,
                fun,
                results,
                n_sam,
                method="latin_hypercube",
                endpoints=True,
                save_raw_data=save_raw_data,
            )
            return process_results(results)

        case "cauchy" | "endpoint_cauchy" | "endpoints_cauchy":
            if n_sam is None:
                raise ValueError(
                    "n (number of samples) is required for sampling methods."
                )
            results = cauchydeviates_method(x, fun, results, n_sam, save_raw_data)
            return process_results(results)
<<<<<<< HEAD
            
        case ("genetic_optimisation" | "genetic_optimization"| "genetic optimization"|"genetic optimisation"):
            if save_raw_data == 'yes':
                print("The intermediate steps cannot be saved for genetic optimisation")            
            results = genetic_optimisation_method(x, fun, results, pop_size, n_gen, tol, n_gen_last, 
                                               algorithm_type) 
            print('results', results)                     
            return process_results(results) 
        
        case _:
            raise ValueError("Invalid UP method.")

def Propagation(vars:list,
        fun:Callable,
        results:propagation_results = None,
        n_sub: np.integer = 3,
        n_sam: np.integer = 500,
        x0: np.ndarray = None,
        method=None,
        n_disc: Union[int, np.ndarray] = 10, 
        
        tOp: Union[float, np.ndarray] = 0.999,
        bOt: Union[float, np.ndarray] = 0.001,
        condensation:int = None,
        save_raw_data="no",
        *,  # Keyword-only arguments start here
        base_path=np.nan,
        tol_loc: np.ndarray = None,
        options_loc: dict = None,
        method_loc="Nelder-Mead",
        pop_size=1000,
        n_gen=100,
        tol=1e-3,
        n_gen_last=10,
        algorithm_type="NSGA2",        
          **kwargs
          ):
    """ 
=======

        case (
            "local_optimization"
            | "local_optimisation"
            | "local optimisation"
            | "local optimization"
        ):

            if save_raw_data == "yes":
                print("The intermediate steps cannot be saved for local optimisation")
            results = local_optimisation_method(
                x,
                fun,
                results,
                x0,
                tol_loc=tol_loc,
                options_loc=options_loc,
                method_loc=method_loc,
            )
            return process_results(results)

        case (
            "genetic_optimisation"
            | "genetic_optimization"
            | "genetic optimization"
            | "genetic optimisation"
        ):
            if save_raw_data == "yes":
                print("The intermediate steps cannot be saved for genetic optimisation")
            results = genetic_optimisation_method(
                x, fun, results, pop_size, n_gen, tol, n_gen_last, algorithm_type
            )
            return process_results(results)

        case _:
            raise ValueError("Invalid UP method.")


def Propagation(
    vars: list,
    fun: Callable,
    results: Propagation_results = None,
    n_sub: np.integer = 3,
    n_sam: np.integer = 500,
    x0: np.ndarray = None,
    method=None,
    n_disc: Union[int, np.ndarray] = 10,
    condensation: int = None,
    tOp: Union[float, np.ndarray] = 0.999,
    bOt: Union[float, np.ndarray] = 0.001,
    save_raw_data="no",
    *,  # Keyword-only arguments start here
    base_path=np.nan,
    tol_loc: np.ndarray = None,
    options_loc: dict = None,
    method_loc="Nelder-Mead",
    pop_size=1000,
    n_gen=100,
    tol=1e-3,
    n_gen_last=10,
    algorithm_type="NSGA2",
    **kwargs,
):
    """Performs uncertainty propagation through a given function with uncertain inputs. This function automatically selects and executes an appropriate uncertainty propagation method based on the types of uncertainty in the input variables. It supports interval analysis, probabilistic methods, and mixed uncertainty propagation.

>>>>>>> 33ad0428
    args:
        - vars (list): A list of uncertain variables.
        - fun (Callable): The function through which to propagate uncertainty.
        - results (Propagation_results, optional): An object to store propagation results.
                                Defaults to None, in which case a new
                                `Propagation_results` object is created.
        - n_sub (np.integer, optional): Number of subintervals for interval-based methods.
                            Defaults to 3.
        - n_sam (np.integer, optional): Number of samples for Monte Carlo simulation.
                            Defaults to 500.
        - x0 (np.ndarray, optional): Initial guess for optimization-based methods.
                            Defaults to None.
        - method (str, optional):  Specifies the uncertainty propagation method.
                            Defaults to None, which triggers automatic selection.
        - n_disc (Union[int, np.ndarray], optional): Number of discretization points.
                            Defaults to 10.
<<<<<<< HEAD
        - tOp (Union[float, np.ndarray], optional): Upper threshold or bound. 
=======
        - condensation (int, optional): Parameter for reducing output complexity.
                            Defaults to None.
        - tOp (Union[float, np.ndarray], optional): Upper threshold or bound.
>>>>>>> 33ad0428
                            Defaults to 0.999.
        - bOt (Union[float, np.ndarray], optional): Lower threshold or bound.
                            Defaults to 0.001.
<<<<<<< HEAD
        - condensation (int, optional): Parameter for reducing output complexity. 
                            Defaults to None.
        - save_raw_data (str, optional): Whether to save intermediate results ('yes' or 'no'). 
=======
        - save_raw_data (str, optional): Whether to save intermediate results ('yes' or 'no').
>>>>>>> 33ad0428
                            Defaults to 'no'.
        - base_path (str, optional): Path for saving data. Defaults to np.nan.
        - tol_loc (np.ndarray, optional): Tolerance for local optimization.
                            Defaults to None.
        - options_loc (dict, optional): Options for local optimization.
                            Defaults to None.
        - method_loc (str, optional): Method for local optimization.
                            Defaults to 'Nelder-Mead'.
        - pop_size (int, optional): Population size for genetic algorithms.
                            Defaults to 1000.
        - n_gen (int, optional): Number of generations for genetic algorithms.
                           Defaults to 100.
        - tol (float, optional): Tolerance for genetic algorithms. Defaults to 1e-3.
        - n_gen_last (int, optional): Number of last generations for genetic algorithms.
                            Defaults to 10.
        - algorithm_type (str, optional): Type of genetic algorithm.
                            Defaults to 'NSGA2'.
        **kwargs: Additional keyword arguments passed to the underlying propagation methods.

    signature:
       - Propagation(vars: list, fun: Callable, results: Propagation_results = None, ...) -> Propagation_results


    return:
        - Propagation_results: A  `Propagation_results` object including:
                        - 'un': A list of UncertainNumber objects, each representing
                                  the output(s) of the function.
                        - 'raw_data': depending on the method selected.

    example:

        >>> a = Propagation(vars= [ y, L, I, F, E],
                            fun= cantilever_beam_func,
                            method= 'extremepoints',
                            n_disc=8,
                            save_raw_data= "no"
                        )
    """
    essences = [un.essence for un in vars]  # Get a list of all essences

    if results is None:
        results = Propagation_results()  # Create an instance of Propagation_results

    # Determine the plotting strategy based on essences
    if all(essence == "interval" for essence in essences):

        y = epistemic_propagation(
            vars=vars,
            fun=fun,
            results=results,
            n_sub=n_sub,
            n_sam=n_sam,
            x0=x0,
            method=method,
            save_raw_data=save_raw_data,
            base_path=base_path,
            tol_loc=tol_loc,
            options_loc=options_loc,
            method_loc=method_loc,
            pop_size=pop_size,
            n_gen=n_gen,
            tol=tol,
            n_gen_last=n_gen_last,
            algorithm_type=algorithm_type,
            **kwargs,
        )

    elif all(essence == "distribution" for essence in essences):
<<<<<<< HEAD
        if method in ("focused_discretisation_endpoints", "focused_discretisation_vertex", 
                      "focused_discretisation_extremepoints", "varied_discretisation_extremepoints"):
            y = mixed_propagation(vars=vars, 
                                  fun=fun, 
                                  results=results,
                                  method = method, 
                                  n_disc=n_disc,                                 
                                  tOp=tOp,
                                  bOt=bOt,
                                  condensation=condensation, 
                                  save_raw_data=save_raw_data,
                                  base_path=base_path,
                                  **kwargs)
=======
        if method in (
            "second_order_endpoints",
            "second_order_vertex",
            "second_order_extremepoints",
        ):
            y = mixed_propagation(
                vars=vars,
                fun=fun,
                results=results,
                n_disc=n_disc,
                condensation=condensation,
                tOp=tOp,
                bOt=bOt,
                save_raw_data=save_raw_data,
                base_path=base_path,
                **kwargs,
            )
>>>>>>> 33ad0428
        else:  # Use aleatory propagation if method is not in the list above
            y = aleatory_propagation(
                vars=vars,
                fun=fun,
                results=results,
                n_sam=n_sam,
                method=method,
                save_raw_data=save_raw_data,
                base_path=base_path,
                **kwargs,
            )
    else:  # Mixed case or at least one p-box
<<<<<<< HEAD
        y = mixed_propagation(vars = vars,                                
                              fun= fun,
                              results= results,
                             method = method, 
                              n_disc= n_disc,
                              tOp =tOp,
                              bOt= bOt,
                              condensation =condensation, 
                              save_raw_data = save_raw_data,
                              base_path= base_path,
                                **kwargs)                               

    return y 


# def plotPbox(xL, xR, p=None):
#     """
#     Plots a p-box (probability box) using matplotlib.

#     Args:
#         xL (np.ndarray): A 1D NumPy array of lower bounds.
#         xR (np.ndarray): A 1D NumPy array of upper bounds.
#         p (np.ndarray, optional): A 1D NumPy array of probabilities corresponding to the intervals.
#                                    Defaults to None, which generates equally spaced probabilities.
#         color (str, optional): The color of the plot. Defaults to 'k' (black).
#     """
#     xL = np.squeeze(xL)  # Ensure xL is a 1D array
#     xR = np.squeeze(xR)  # Ensure xR is a 1D array

#     if p is None:
#         p = np.linspace(0, 1,len(xL))  # p should have one more element than xL/xR

#     if p.min() > 0:
#         p = np.concatenate(([0], p))
#         xL = np.concatenate(([xL[0]], xL))
#         xR = np.concatenate(([xR[0]], xR))

#     if p.max() < 1:
#         p = np.concatenate((p, [1]))
#         xR = np.concatenate((xR, [xR[-1]]))
#         xL = np.concatenate((xL, [xL[-1]]))
    
#     colors = 'black'
#     # Highlight the points (xL, p)
#     plt.scatter(xL, p, color=colors, marker='o', edgecolors='black', zorder=3)

#     # Highlight the points (xR, p)
#     plt.scatter(xR, p, color=colors, marker='o', edgecolors='black', zorder=3)

#     plt.fill_betweenx(p, xL, xR, color=colors, alpha=0.5)
#     plt.plot( [xL[0], xR[0]], [0, 0],color=colors, linewidth=3)
#     plt.plot([xL[-1], xR[-1]],[1, 1],  color=colors, linewidth=3)
#     plt.show()

# def main():
#     """ implementation of any method for epistemic uncertainty on the cantilever beam example"""
=======
        y = mixed_propagation(
            vars=vars,
            fun=fun,
            results=results,
            n_disc=n_disc,
            condensation=condensation,
            tOp=tOp,
            bOt=bOt,
            save_raw_data=save_raw_data,
            base_path=base_path,
            **kwargs,
        )

    return y


def plotPbox(xL, xR, p=None):
    """
    Plots a p-box (probability box) using matplotlib.

    Args:
        xL (np.ndarray): A 1D NumPy array of lower bounds.
        xR (np.ndarray): A 1D NumPy array of upper bounds.
        p (np.ndarray, optional): A 1D NumPy array of probabilities corresponding to the intervals.
                                   Defaults to None, which generates equally spaced probabilities.
        color (str, optional): The color of the plot. Defaults to 'k' (black).
    """
    xL = np.squeeze(xL)  # Ensure xL is a 1D array
    xR = np.squeeze(xR)  # Ensure xR is a 1D array

    if p is None:
        # p should have one more element than xL/xR
        p = np.linspace(0, 1, len(xL))

    if p.min() > 0:
        p = np.concatenate(([0], p))
        xL = np.concatenate(([xL[0]], xL))
        xR = np.concatenate(([xR[0]], xR))

    if p.max() < 1:
        p = np.concatenate((p, [1]))
        xR = np.concatenate((xR, [xR[-1]]))
        xL = np.concatenate((xL, [xL[-1]]))

    colors = "black"
    # Highlight the points (xL, p)
    plt.scatter(xL, p, color=colors, marker="o", edgecolors="black", zorder=3)

    # Highlight the points (xR, p)
    plt.scatter(xR, p, color=colors, marker="o", edgecolors="black", zorder=3)

    plt.fill_betweenx(p, xL, xR, color=colors, alpha=0.5)
    plt.plot([xL[0], xR[0]], [0, 0], color=colors, linewidth=3)
    plt.plot([xL[-1], xR[-1]], [1, 1], color=colors, linewidth=3)
    plt.show()


def main():
    """implementation of any method for epistemic uncertainty on the cantilever beam example"""
>>>>>>> 33ad0428

#     # y = np.array([0.145, 0.155])  # m

#     # L = np.array([9.95, 10.05])  # m

#     # I = np.array([0.0003861591, 0.0005213425])  # m**4

#     # F = np.array([11, 37])  # kN

#     # E = np.array([200, 220])  # GPa

<<<<<<< HEAD
#     # # Create a 2D np.array with all uncertain input parameters in the **correct** order.
#     # xInt = np.array([L, I, F, E])
    
#     def cantilever_beam_deflection(x):
#         """Calculates deflection and stress for a cantilever beam.

#         Args:
#           x (np.array): Array of input parameters:
#               x[0]: Length of the beam (m)
#               x[1]: Second moment of area (mm^4)
#               x[2]: Applied force (N)
#               x[3]: Young's modulus (MPa)

#       Returns:
#           float: deflection (m)
#                  Returns np.nan if calculation error occurs.
#       """
#         beam_length = x[0]
#         I = x[1]
#         F = x[2]
#         E = x[3]
#         try:  # try is used to account for cases where the input combinations leads to error in fun due to bugs
#             deflection = F * beam_length**3 / (3 * E * 10**6 * I)  # deflection in m

#         except:
#             deflection = np.nan

#         return np.array([deflection])
    
#     def cantilever_beam_func(x):
        
#         y = x[0]
#         beam_length = x[1]
#         I = x[2]
#         F = x[3]
#         E = x[4]
#         try:  # try is used to account for cases where the input combinations leads to error in fun due to bugs
#             deflection = F * beam_length**3 / (3 * E * 10**6 * I)  # deflection in m
#             stress     = F * beam_length * y / I / 1000  # stress in MPa
        
#         except:
#             deflection = np.nan
#             stress = np.nan

#         return np.array([deflection, stress])
# #     # example
#     # y = UncertainNumber(name='distance to neutral axis', symbol='y', units='m', essence='distribution', distribution_parameters=["gaussian", [0.15, 0.00333]])
#     # L = UncertainNumber(name='beam length', symbol='L', units='m', essence='distribution', distribution_parameters=["gaussian", [10.05, 0.033]])
#     # I = UncertainNumber(name='moment of inertia', symbol='I', units='m', essence='distribution', distribution_parameters=["gaussian", [0.000454, 4.5061e-5]])
#     # F = UncertainNumber(name='vertical force', symbol='F', units='kN', essence='distribution', distribution_parameters=["gaussian", [24, 8.67]])
#     # E = UncertainNumber(name='elastic modulus', symbol='E', units='GPa', essence='distribution', distribution_parameters=["gaussian", [210, 6.67]])
    
#     y = UncertainNumber(name='beam width', symbol='y', units='m', essence='interval', bounds=[0.145, 0.155]) 
#     L = UncertainNumber(name='beam length', symbol='L', units='m', essence='interval', bounds= [9.95, 10.05])
#     I = UncertainNumber(name='moment of inertia', symbol='I', units='m', essence='interval', bounds= [0.0003861591, 0.0005213425])
#     F = UncertainNumber(name='vertical force', symbol='F', units='kN', essence='interval', bounds= [11, 37])
#     E = UncertainNumber(name='elastic modulus', symbol='E', units='GPa', essence='interval', bounds=[200, 220])
  
#     METHOD = "extremepoints"
#     base_path = "C:\\Users\\Ioanna\\OneDrive - The University of Liverpool\\DAWS2_code\\UP\\"

#     a = Propagation(vars= [ L, I, F, E], 
#                             fun= cantilever_beam_deflection, 
#                             method= 'extremepoints', 
#                             n_disc=8,
#                             #save_raw_data= "no"#,
#                             save_raw_data= "yes",
#                             base_path= base_path
#                         )
    
#     a.print()
#     # plotPbox(a.raw_data['min'][0]['f'], a.raw_data['max'][0]['f'], p=None)
#     # plt.show()
#     # plotPbox(a.raw_data['min'][1]['f'], a.raw_data['max'][1]['f'], p=None)
#     # plt.show() 
   
#     return a

# if __name__ == "__main__":
#     main()
=======
    # # Create a 2D np.array with all uncertain input parameters in the **correct** order.
    # xInt = np.array([L, I, F, E])

    def cantilever_beam_deflection(x):
        """Calculates deflection and stress for a cantilever beam.

          Args:
            x (np.array): Array of input parameters:
                x[0]: Length of the beam (m)
                x[1]: Second moment of area (mm^4)
                x[2]: Applied force (N)
                x[3]: Young's modulus (MPa)

        Returns:
            float: deflection (m)
                   Returns np.nan if calculation error occurs.
        """
        beam_length = x[0]
        I = x[1]
        F = x[2]
        E = x[3]
        try:  # try is used to account for cases where the input combinations leads to error in fun due to bugs
            deflection = F * beam_length**3 / (3 * E * 10**6 * I)  # deflection in m

        except:
            deflection = np.nan

        return np.array([deflection])

    def cantilever_beam_func(x):

        y = x[0]
        beam_length = x[1]
        I = x[2]
        F = x[3]
        E = x[4]
        try:  # try is used to account for cases where the input combinations leads to error in fun due to bugs
            deflection = F * beam_length**3 / (3 * E * 10**6 * I)  # deflection in m
            stress = F * beam_length * y / I / 1000  # stress in MPa

        except:
            deflection = np.nan
            stress = np.nan

        return np.array([deflection, stress])

    #     # example
    # y = UncertainNumber(name='distance to neutral axis', symbol='y', units='m', essence='distribution', distribution_parameters=["gaussian", [0.15, 0.00333]])
    # L = UncertainNumber(name='beam length', symbol='L', units='m', essence='distribution', distribution_parameters=["gaussian", [10.05, 0.033]])
    # I = UncertainNumber(name='moment of inertia', symbol='I', units='m', essence='distribution', distribution_parameters=["gaussian", [0.000454, 4.5061e-5]])
    # F = UncertainNumber(name='vertical force', symbol='F', units='kN', essence='distribution', distribution_parameters=["gaussian", [24, 8.67]])
    # E = UncertainNumber(name='elastic modulus', symbol='E', units='GPa', essence='distribution', distribution_parameters=["gaussian", [210, 6.67]])

    y = UncertainNumber(
        name="beam width",
        symbol="y",
        units="m",
        essence="interval",
        bounds=[0.145, 0.155],
    )
    L = UncertainNumber(
        name="beam length",
        symbol="L",
        units="m",
        essence="interval",
        bounds=[9.95, 10.05],
    )
    I = UncertainNumber(
        name="moment of inertia",
        symbol="I",
        units="m",
        essence="interval",
        bounds=[0.0003861591, 0.0005213425],
    )
    F = UncertainNumber(
        name="vertical force",
        symbol="F",
        units="kN",
        essence="interval",
        bounds=[11, 37],
    )
    E = UncertainNumber(
        name="elastic modulus",
        symbol="E",
        units="GPa",
        essence="interval",
        bounds=[200, 220],
    )

    METHOD = "extremepoints"
    base_path = (
        "C:\\Users\\Ioanna\\OneDrive - The University of Liverpool\\DAWS2_code\\UP\\"
    )

    a = Propagation(
        vars=[L, I, F, E],
        fun=cantilever_beam_deflection,
        method="extremepoints",
        n_disc=8,
        # save_raw_data= "no"#,
        save_raw_data="yes",
        base_path=base_path,
    )

    a.print()
    # plotPbox(a.raw_data['min'][0]['f'], a.raw_data['max'][0]['f'], p=None)
    # plt.show()
    # plotPbox(a.raw_data['min'][1]['f'], a.raw_data['max'][1]['f'], p=None)
    # plt.show()

    return a


if __name__ == "__main__":
    main()
>>>>>>> 33ad0428
<|MERGE_RESOLUTION|>--- conflicted
+++ resolved
@@ -1,9 +1,6 @@
+# import plotly.express as ps
+from typing import Callable, Union
 import numpy as np
-from typing import Callable, Union
-import matplotlib.pyplot as plt
-<<<<<<< HEAD
-
-# import plotly.express as ps
 from PyUncertainNumber.propagation.epistemic_uncertainty.endpoints import endpoints_method
 from PyUncertainNumber.propagation.epistemic_uncertainty.extremepoints import extremepoints_method
 from PyUncertainNumber.propagation.epistemic_uncertainty.subinterval import subinterval_method
@@ -14,61 +11,17 @@
 from PyUncertainNumber.propagation.aleatory_uncertainty.sampling_aleatory import sampling_aleatory_method
 from PyUncertainNumber.propagation.mixed_uncertainty.focused_discretisation_propagation import focused_discretisation_propagation_method
 from PyUncertainNumber.propagation.mixed_uncertainty.varied_discretisation_propagation import varied_discretisation_propagation_method
-from PyUncertainNumber.propagation.utils import create_folder, save_results, propagation_results
+from PyUncertainNumber.propagation.utils import create_folder, save_results, Propagation_results
 from PyUncertainNumber.characterisation.uncertainNumber import UncertainNumber, Distribution #_parse_interverl_inputs,
  
 #TODO the cauchy with save_raw_data = 'yes' raises issues.  
-#TODO update the descriptions and code for process_results once more. 
-=======
-from pyuncertainnumber.propagation.epistemic_uncertainty.endpoints import (
-    endpoints_method,
-)
-from pyuncertainnumber.propagation.epistemic_uncertainty.extremepoints import (
-    extremepoints_method,
-)
-from pyuncertainnumber.propagation.epistemic_uncertainty.subinterval import (
-    subinterval_method,
-)
-from pyuncertainnumber.propagation.epistemic_uncertainty.sampling import sampling_method
-from pyuncertainnumber.propagation.epistemic_uncertainty.genetic_optimisation import (
-    genetic_optimisation_method,
-)
-from pyuncertainnumber.propagation.epistemic_uncertainty.local_optimisation import (
-    local_optimisation_method,
-)
-from pyuncertainnumber.propagation.epistemic_uncertainty.endpoints_cauchy import (
-    cauchydeviates_method,
-)
-from pyuncertainnumber.propagation.aleatory_uncertainty.sampling_aleatory import (
-    sampling_aleatory_method,
-)
-from pyuncertainnumber.propagation.mixed_uncertainty.second_order_propagation import (
-    second_order_propagation_method,
-)
-from pyuncertainnumber.propagation.mixed_uncertainty.first_order_propagation import (
-    first_order_propagation_method,
-)
-from pyuncertainnumber.propagation.utils import (
-    create_folder,
-    save_results,
-    Propagation_results,
-)
-from pyuncertainnumber.characterisation.uncertainNumber import (
-    UncertainNumber,
-    Distribution,
-)
-
-# TODO the cauchy with save_raw_data = 'yes' raises issues.
-# TODO update the descriptions and code for process_results once more.
->>>>>>> 33ad0428
-
 # ---------------------the top level UP function ---------------------#
 
 
 def aleatory_propagation(
     vars: list = None,
+    fun: Callable = None,
     results: Propagation_results = None,
-    fun: Callable = None,
     n_sam: int = 500,
     method: str = "monte_carlo",
     save_raw_data="no",
@@ -78,29 +31,32 @@
 ):
     """This function propagates aleatory uncertainty through a given function (`fun`) using either Monte Carlo or Latin Hypercube sampling, considering the aleatory uncertainty represented by a list of `UncertainNumber` objects (`vars`).
     args:
-        - vars (list): A list of UncertainNumber objects, each representing an input
+        vars (list): A list of UncertainNumber objects, each representing an input
                     variable with its associated uncertainty.
-        - fun (Callable): The function to propagate uncertainty through.
-        - n_sam (int): The number of samples to generate.
+        fun (Callable): The function to propagate uncertainty through.
+        results (Propagation_results, optional): An object to store propagation results.
+                                    Defaults to None, in which case a new
+                                    `Propagation_results` object is created.
+        n_sam (int): The number of samples to generate.
                     Default is 500.
-        - method (str, optional): The sampling method ('monte_carlo' or 'latin_hypercube').
+        method (str, optional): The sampling method ('monte_carlo' or 'latin_hypercube').
                     Defaults to 'monte_carlo'.
-        - save_raw_data (str, optional): Whether to save raw data ('yes' or 'no').
+        save_raw_data (str, optional): Whether to save raw data ('yes' or 'no').
                     Defaults to 'no'.
-        - base_path (str, optional): Path for saving results (if save_raw_data is 'yes').
+        base_path (str, optional): Path for saving results (if save_raw_data is 'yes').
                     Defaults to np.nan.
-        - **kwargs: Additional keyword arguments to be passed to the UncertainNumber constructor.
+        **kwargs: Additional keyword arguments to be passed to the UncertainNumber constructor.
 
     signature:
         aleatory_propagation(x:np.ndarray, f:Callable, n:int, ...) -> Propagation_results
 
     note:
-        - If the `f` function returns multiple outputs, the `all_output` array will be 2-dimensional y and x for all x samples.
+        If the `f` function returns multiple outputs, the `all_output` array will be 2-dimensional y and x for all x samples.
 
     returns:
         Propagation_results: A  `Propagation_results` object containing:
                           - 'un': A list of UncertainNumber objects, each representing
-                                  the output(s) of the function.
+                                  the empirical distribtuion of output(s) of the function.
                           - 'raw_data': A dictionary containing raw data (if
                                         save_raw_data is 'yes'):
                                           - 'x': All generated input samples.
@@ -119,18 +75,18 @@
     def process_alea_results(results):
         """
         args:
-            - results (Propagation_results): A `Propagation_results` object containing raw
+            results (Propagation_results): A `Propagation_results` object containing raw
                                     epistemic propagation results. This object is
                                     modified in-place.
 
         signature:
-            - process_alea_results(results: Propagation_results) -> Propagation_results
+            process_alea_results(results: Propagation_results) -> Propagation_results
 
         notes:
-            - Processes the results of aleatory uncertainty propagation.
-
-            - This function takes a `Propagation_results` object containing raw aleatory
-              propagation results and performs the following actions:
+            Processes the results of aleatory uncertainty propagation.
+
+            This function takes a `Propagation_results` object containing raw aleatory
+            propagation results and performs the following actions:
 
                 1. Creates `Distribution` objects:
                     - If output data exists in `results.raw_data['f']`, it creates an 'UncertainNumber'
@@ -143,12 +99,12 @@
                       (input samples and corresponding output values) to a file.
 
         returns:
-            - Propagation_results: The modified `Propagation_results` object with
+            Propagation_results: The modified `Propagation_results` object with
                           `UncertainNumber` objects added to `results.un` and
                           potentially with raw data saved to a file.
 
         raises:
-            - ValueError: If the shape of `results.raw_data['f']` is invalid
+            ValueError: If the shape of `results.raw_data['f']` is invalid
 
         examples:
             >>> a = mixed_propagation(vars= [y, L, I, F, E],
@@ -182,12 +138,13 @@
                     "n (number of samples) is required for sampling methods."
                 )
             results = sampling_aleatory_method(
-                vars,
-                fun,
-                results,
-                n_sam,
+                vars=vars,
+                fun=fun,
+                results=results,
+                n_sam=n_sam,
                 method=method.lower(),
                 save_raw_data=save_raw_data,
+                **kwargs,
             )
             return process_alea_results(results)
         case "taylor_expansion":
@@ -195,27 +152,12 @@
         case _:
             raise ValueError("Invalid UP method.")
 
-<<<<<<< HEAD
-def mixed_propagation(vars: list, fun:Callable = None,  
-                    results: propagation_results = None, 
-                    method = 'focused_discretisation_extremepoints',
-                    n_disc: Union[int, np.ndarray] = 10, 
-                    
-                    tOp: Union[float, np.ndarray] = 0.999,
-                    bOt: Union[float, np.ndarray] = 0.001,
-                    condensation:int = None,
-                    save_raw_data= 'no', 
-                    *,  # Keyword-nly arguments start here
-                    base_path=np.nan,
-                    **kwargs,):
-    """
-=======
 
 def mixed_propagation(
-    vars: list,
+    vars: list = None,
     fun: Callable = None,
     results: Propagation_results = None,
-    method="second_order_extremepoints",
+    method="focused_discretisation_extremepoints",
     n_disc: Union[int, np.ndarray] = 10,
     condensation: int = None,
     tOp: Union[float, np.ndarray] = 0.999,
@@ -228,56 +170,38 @@
     """Performs mixed uncertainty propagation through a given function. This function handles uncertainty propagation when there's a mix of
           aleatory and epistemic uncertainty in the input variables.
 
->>>>>>> 33ad0428
     args:
-        - vars (list): A list of uncertain variables, which can be a mix of different
+        vars (list): A list of uncertain variables, which can be a mix of different
                  uncertainty types (e.g., intervals, distributions).
-        - fun (Callable): The function to propagate uncertainty through.
-        - results (Propagation_results, optional): An object to store propagation results.
+        fun (Callable): The function to propagate uncertainty through.
+        results (Propagation_results, optional): An object to store propagation results.
                                 Defaults to None, in which case a new
                                 `Propagation_results` object is created.
-        - method (str, optional): The mixed uncertainty propagation method. Can be one of:
-<<<<<<< HEAD
+        method (str, optional): The mixed uncertainty propagation method. Can be one of:
                                 'focused_discretisation_endpoints', 'focused_discretisation_vertex', 'focused_discretisation_extremepoints',
                                 'varied_discretisation_extremepoints'.
                                 Defaults to 'focused_discretisation_extremepoints'.
-        - n_disc (Union[int, np.ndarray], optional): Number of discretization points for 
+        n_disc (Union[int, np.ndarray], optional): Number of discretization points for 
                                 interval variables. 
                                 Defaults to 10.
-        - tOp (Union[float, np.ndarray], optional): Upper threshold or bound used in some methods. 
-=======
-                                'second_order_endpoints', 'second_order_vertex', 'second_order_extremepoints',
-                                'first_order_extremepoints'.
-                                Defaults to 'second_order_extremepoints'.
-        - n_disc (Union[int, np.ndarray], optional): Number of discretization points for
-                                interval variables.
-                                Defaults to 10.
-        - condensation (int, optional): Parameter for reducing the complexity of the output
-                                uncertainty representation.
-                                Defaults to None.
-        - tOp (Union[float, np.ndarray], optional): Upper threshold or bound used in some methods.
->>>>>>> 33ad0428
+        tOp (Union[float, np.ndarray], optional): Upper threshold or bound used in some methods. 
                                 Defaults to 0.999.
-        - bOt (Union[float, np.ndarray], optional): Lower threshold or bound used in some methods.
+        bOt (Union[float, np.ndarray], optional): Lower threshold or bound used in some methods.
                                 Defaults to 0.001.
-<<<<<<< HEAD
-        - condensation (int, optional): Parameter for reducing the complexity of the output 
+        condensation (int, optional): Parameter for reducing the complexity of the output 
                                 uncertainty representation. 
                                 Defaults to None.
-        - save_raw_data (str, optional): Whether to save raw data ('yes' or 'no'). 
-=======
-        - save_raw_data (str, optional): Whether to save raw data ('yes' or 'no').
->>>>>>> 33ad0428
+        save_raw_data (str, optional): Whether to save raw data ('yes' or 'no'). 
                                 Defaults to 'no'.
-        - base_path (str, optional): Path for saving results (if save_raw_data is 'yes').
+        base_path (str, optional): Path for saving results (if save_raw_data is 'yes').
                                Defaults to np.nan.
-        - **kwargs: Additional keyword arguments passed to the underlying propagation methods.
+        **kwargs: Additional keyword arguments passed to the underlying propagation methods.
 
     signature:
        mixed_propagation(vars: list, fun: Callable, results: Propagation_results = None, ...) -> Propagation_results
 
     notes:
-        - It can be used if each uncertain number is exrpessed in terms of precise distributions.
+        It can be used if each uncertain number is exrpessed in terms of precise distributions.
 
     returns:
         Propagation_results: A `Propagation_results` object containing the results of
@@ -288,7 +212,6 @@
         ValueError: For invalid `method` or `save_raw_data`.
 
     examples:
-<<<<<<< HEAD
         def cantilever_beam_func(x):
         
             y = x[0]
@@ -315,11 +238,6 @@
         a = mixed_propagation(vars= [y, L, I, F, E], 
                             fun= cantilever_beam_func, 
                             method= 'focused_discretisation_extremepoints', 
-=======
-        >>> a = mixed_propagation(vars= [y, L, I, F, E],
-                            fun= cantilever_beam_func,
-                            method= 'second_order_extremepoints',
->>>>>>> 33ad0428
                             n_disc=8,
                             #save_raw_data= "no"#,
                             save_raw_data= "yes",
@@ -333,17 +251,16 @@
     def process_mixed_results(results: Propagation_results):
         """
         args:
-            - results (Propagation_results): A `Propagation_results` object containing raw
+            results (Propagation_results): A `Propagation_results` object containing raw
                                     epistemic propagation results. This object is
                                     modified in-place.
 
         signature:
-            - process_mixed_results(results: Propagation_results) -> Propagation_results
+            process_mixed_results(results: Propagation_results) -> Propagation_results
 
         notes:
-            - Processes the results of mixed uncertainty propagation.
-
-            - This function takes a `Propagation_results` object containing raw aleatory
+            Processes the results of mixed uncertainty propagation.
+            This function takes a `Propagation_results` object containing raw aleatory
               propagation results and performs the following actions:
 
                 1. Creates `UncertainNumber` objects:
@@ -357,7 +274,7 @@
                       (input samples and corresponding output values) to a file.
 
         returns:
-            - Propagation_results: The modified `Propagation_results` object with
+            Propagation_results: The modified `Propagation_results` object with
                           `UncertainNumber` objects added to `results.un` and
                           potentially with raw data saved to a file.
 
@@ -372,7 +289,6 @@
         #     else:
         #         raise ValueError("Invalid shape for 'bounds'. Expected 2D array or 1D array with two values.")
 
-<<<<<<< HEAD
         if save_raw_data == "yes":
             res_path = create_folder(base_path, method)
             save_results(results.raw_data, method=method, res_path=res_path, fun=fun) 
@@ -381,9 +297,9 @@
     
     match method:       
         case ("focused_discretisation_endpoints" | "focused_discretisation_vertex" | "endpoints" |"vertex"):
-            results = focused_discretisation_propagation_method(vars,                                
-                                                fun,
-                                                results,
+            results = focused_discretisation_propagation_method(vars=vars,                                
+                                                fun=fun,
+                                                results=results,
                                                 method = method,
                                                 n_disc= n_disc,
                                                 
@@ -396,12 +312,11 @@
             return process_mixed_results(results) 
         
         case ("focused_discretisation_extremepoints" | "extremepoints" ):       
-            results =  focused_discretisation_propagation_method(vars,                                
-                                                fun,
-                                                results,
-                                                method = 'extremepoints',
+            results =  focused_discretisation_propagation_method(vars=vars,                                
+                                                fun=fun,
+                                                results=results,
+                                                method = method,
                                                 n_disc= n_disc,
-                                                
                                                 tOp =tOp,
                                                 bOt= bOt,
                                                 condensation =condensation, 
@@ -411,78 +326,26 @@
             return process_mixed_results(results) 
         
         case ("varied_discretisation"|"varied_discretisation_extremepoints"):
-            results = varied_discretisation_propagation_method(vars,                              
-                                                fun,
-                                                results,
+            results = varied_discretisation_propagation_method(vars=vars,                                
+                                                fun=fun,
+                                                results=results,
+                                                method = method,
                                                 #method = 'extremepoints',
                                                 n_disc= n_disc,
-                                                 
                                                 tOp =tOp,
                                                 bOt= bOt,
                                                 condensation =condensation,
                                                 save_raw_data = save_raw_data,
                                                 **kwargs,  
                                                 ) 
-=======
-        # if save_raw_data == "yes":
-        # res_path = create_folder(base_path, method)
-        # save_results(results.raw_data, method=method, res_path=res_path, fun=fun)
-
-        return results
-
-    match method:
-        case "second_order_endpoints" | "second_order_vertex" | "endpoints" | "vertex":
-            results = second_order_propagation_method(
-                vars,
-                fun,
-                results,
-                method="endpoints",
-                n_disc=n_disc,
-                condensation=condensation,
-                tOp=tOp,
-                bOt=bOt,
-                save_raw_data=save_raw_data,
-                **kwargs,
-            )  # Pass save_raw_data directly
-            return process_mixed_results(results)
-
-        case "second_order_extremepoints" | "extremepoints":
-            results = second_order_propagation_method(
-                vars,
-                fun,
-                results,
-                method="extremepoints",
-                n_disc=n_disc,
-                condensation=condensation,
-                tOp=tOp,
-                bOt=bOt,
-                save_raw_data=save_raw_data,
-                **kwargs,
-            )  # Pass save_raw_data directly
-            return process_mixed_results(results)
-
-        case "first_order" | "first_order_extremepoints":
-            results = first_order_propagation_method(
-                vars,
-                fun,
-                results,
-                # method = 'extremepoints',
-                n_disc=n_disc,
-                condensation=condensation,
-                tOp=tOp,
-                bOt=bOt,
-                save_raw_data=save_raw_data,
-                **kwargs,
-            )
->>>>>>> 33ad0428
             return process_mixed_results(results)
         case _:
             raise ValueError("Invalid UP method.")
 
 
 def epistemic_propagation(
-    vars,
-    fun,
+    vars: list = None,
+    fun: Callable = None,
     results: Propagation_results = None,
     n_sub: np.integer = None,
     n_sam: np.integer = None,
@@ -505,46 +368,46 @@
           typically represented as intervals.
 
     args:
-        - vars (list): A list of `UncertainNumber` objects representing the input variables
+        vars (list): A list of `UncertainNumber` objects representing the input variables
                  with their associated interval uncertainty.
-        - fun (Callable): The function to propagate uncertainty through.
-        - results (Propagation_results, optional): An object to store propagation results.
+        fun (Callable): The function to propagate uncertainty through.
+        results (Propagation_results, optional): An object to store propagation results.
                         Defaults to None, in which case a new
                         `Propagation_results` object is created.
-        - n_sub (np.integer, optional): Number of subintervals for subinterval methods.
+        n_sub (np.integer, optional): Number of subintervals for subinterval methods.
                         Defaults to None.
-        - n_sam (np.integer, optional): Number of samples for sampling-based methods.
+        n_sam (np.integer, optional): Number of samples for sampling-based methods.
                         Defaults to None.
-        - x0 (np.ndarray, optional): Initial guess for local optimization methods.
+        x0 (np.ndarray, optional): Initial guess for local optimization methods.
                         Defaults to None.
-        - method (str, optional): The uncertainty propagation method to use.
+        method (str, optional): The uncertainty propagation method to use.
                         Defaults to "endpoint".
-        - save_raw_data (str, optional): Whether to save raw data ('yes' or 'no').
+        save_raw_data (str, optional): Whether to save raw data ('yes' or 'no').
                         Defaults to "no".
-        - base_path (str, optional): Path for saving results (if save_raw_data is 'yes').
+        base_path (str, optional): Path for saving results (if save_raw_data is 'yes').
                         Defaults to np.nan.
-        - tol_loc (np.ndarray, optional): Tolerance for local optimization.
+        tol_loc (np.ndarray, optional): Tolerance for local optimization.
                         Defaults to None.
-        - options_loc (dict, optional): Options for local optimization.
+        options_loc (dict, optional): Options for local optimization.
                         Defaults to None.
-        - method_loc (str, optional): Method for local optimization.
+        method_loc (str, optional): Method for local optimization.
                         Defaults to 'Nelder-Mead'.
-        - pop_size (int, optional): Population size for genetic algorithms.
+        pop_size (int, optional): Population size for genetic algorithms.
                         Defaults to 1000.
-        - n_gen (int, optional): Number of generations for genetic algorithms.
+        n_gen (int, optional): Number of generations for genetic algorithms.
                         Defaults to 100.
-        - tol (float, optional): Tolerance for genetic algorithms. Defaults to 1e-3.
-        - n_gen_last (int, optional): Number of last generations for genetic algorithms.
-                        Defaults to 10.
-        - algorithm_type (str, optional): Type of genetic algorithm.
+        tol (float, optional): Tolerance for genetic algorithms. Defaults to 1e-3.
+        n_gen_last (int, optional): Number of last generations for genetic algorithms.
+                      Defaults to 10.
+        algorithm_type (str, optional): Type of genetic algorithm.
                         Defaults to 'NSGA2'.
-        - **kwargs: Additional keyword arguments passed to the `UncertainNumber` constructor.
+        **kwargs: Additional keyword arguments passed to the `UncertainNumber` constructor.
 
     signature:
         epistemic_propagation(vars: list, fun: Callable, results: Propagation_results = None, ...) -> Propagation_results
 
     notes:
-        -  It supports a wide range of techniques, including:
+        It supports a wide range of techniques, including:
 
             1. Interval-based methods:
                 - `endpoints` or `vertex`:  Calculates the function output at the endpoints
@@ -571,13 +434,13 @@
                 - `genetic_optimisation` or `genetic_optimization`: Uses genetic algorithms for
                                                         global optimization.
     returns:
-        - Propagation_results: A  `Propagation_results` object containing the results of
+        Propagation_results: A  `Propagation_results` object containing the results of
                           the epistemic uncertainty propagation. The format of the
                           results depends on the chosen `method`.
 
     raises:
-        - ValueError: For invalid `method`, `save_raw_data`, or missing arguments.
-        - TypeError: If `fun` is not callable for optimization methods.
+        ValueError: For invalid `method`, `save_raw_data`, or missing arguments.
+        TypeError: If `fun` is not callable for optimization methods.
 
     example:
         >>> a = epistemic_propagation(vars= [ y, L, I, F, E],
@@ -587,7 +450,7 @@
                                 save_raw_data= "no"
                             )
     """
-    # vars = _parse_interverl_inputs(vars)
+
     x = np.zeros((len(vars), 2))
     for i, un in enumerate(vars):
         x[i, :] = un.bounds  # Get an np.array of bounds for all vars
@@ -607,14 +470,13 @@
     def process_results(results: Propagation_results):
         """
         args:
-            - results (Propagation_results): A `Propagation_results` object containing raw
+            results (Propagation_results): A `Propagation_results` object containing raw
                                     epistemic propagation results. This object is
                                     modified in-place.
 
         notes:
-            - Processes the results of epistemic uncertainty propagation.
-
-            - This function takes a `Propagation_results` object containing raw epistemic
+            Processes the results of epistemic uncertainty propagation.
+            This function takes a `Propagation_results` object containing raw epistemic
               propagation results and performs the following actions:
 
                 1. Creates `UncertainNumber` objects:
@@ -630,15 +492,15 @@
                       to a file.
 
         signature:
-            - process_results(results: Propagation_results) -> Propagation_results
+            process_results(results: Propagation_results) -> Propagation_results
 
         returns:
-            - Propagation_results: The modified `Propagation_results` object with
+            Propagation_results: The modified `Propagation_results` object with
                           `UncertainNumber` objects added to `results.un` and
                           potentially with raw data saved to a file.
 
         raises:
-            - ValueError: If the shape of `results.raw_data['bounds']` is invalid.
+            ValueError: If the shape of `results.raw_data['bounds']` is invalid.
 
         """
         if results.raw_data["bounds"] is None or results.raw_data["bounds"].size == 0:
@@ -672,12 +534,14 @@
 
         case "endpoint" | "endpoints" | "vertex":
             # Pass save_raw_data directly
-            results = endpoints_method(x, fun, results, save_raw_data)
+            results = endpoints_method(x=x, f=fun, results=results, 
+                                           save_raw_data=save_raw_data)
             return process_results(results)
 
         case "extremepoints":
             # Pass save_raw_data directly
-            results = extremepoints_method(x, fun, results, save_raw_data)
+            results = extremepoints_method(x=x, f=fun, results=results, 
+                                           save_raw_data=save_raw_data)
             return process_results(results)
 
         case "subinterval" | "subinterval_reconstitution":
@@ -686,80 +550,89 @@
                     "n (number of subintervals) is required for subinterval methods."
                 )
             # Pass save_raw_data directly
-            results = subinterval_method(x, fun, results, n_sub, save_raw_data)
+            results = subinterval_method(x=x, f=fun, results=results, n_sub=n_sub,
+                                           save_raw_data=save_raw_data)
             return process_results(results)
-
-        case "monte_carlo" | "latin_hypercube":
+        
+        case "cauchy" | "subinterval_reconstitution":
+            if n_sub is None:
+                raise ValueError(
+                    "n (number of subintervals) is required for subinterval methods."
+                )
+            # Pass save_raw_data directly
+            results = subinterval_method(x=x, f=fun, results=results, n_sub=n_sub,
+                                           save_raw_data=save_raw_data)
+            return process_results(results)
+
+        case "monte_carlo" | "endpoints_cauchy":
+            if n_sam is None:
+                raise ValueError(
+                    "n (number of samples) is required for sampling methods."
+                )
+            results = cauchydeviates_method(
+                x=x,
+                f=fun,
+                results=results,
+                n_sam=n_sam,
+                save_raw_data=save_raw_data
+            )
+            return process_results(results)
+        
+        case "monte_carlo_endpoints" | "latin_hypercube":
             if n_sam is None:
                 raise ValueError(
                     "n (number of samples) is required for sampling methods."
                 )
             results = sampling_method(
-                x,
-                fun,
-                results,
-                n_sam,
-                method=method.lower(),
-                endpoints=False,
-                save_raw_data=save_raw_data,
-            )
-            return process_results(results)
-
-        case "monte_carlo_endpoints":
-            if n_sam is None:
-                raise ValueError(
-                    "n (number of samples) is required for sampling methods."
-                )
-            results = sampling_method(
-                x,
-                fun,
-                results,
-                n_sam,
-                method="monte_carlo",
+                x=x,
+                f=fun,
+                results=results,
+                n_sam=n_sam,
+                method='monte_carlo',
                 endpoints=True,
                 save_raw_data=save_raw_data,
             )
             return process_results(results)
-
+        
         case "latin_hypercube_endpoints":
             if n_sam is None:
                 raise ValueError(
                     "n (number of samples) is required for sampling methods."
                 )
             results = sampling_method(
-                x,
-                fun,
-                results,
-                n_sam,
-                method="latin_hypercube",
+                x=x,
+                f=fun,
+                results=results,
+                n_sam=n_sam,
+                method='latin_hypercube',
                 endpoints=True,
                 save_raw_data=save_raw_data,
             )
             return process_results(results)
-
-        case "cauchy" | "endpoint_cauchy" | "endpoints_cauchy":
-            if n_sam is None:
-                raise ValueError(
-                    "n (number of samples) is required for sampling methods."
-                )
-            results = cauchydeviates_method(x, fun, results, n_sam, save_raw_data)
-            return process_results(results)
-<<<<<<< HEAD
             
         case ("genetic_optimisation" | "genetic_optimization"| "genetic optimization"|"genetic optimisation"):
             if save_raw_data == 'yes':
-                print("The intermediate steps cannot be saved for genetic optimisation")            
-            results = genetic_optimisation_method(x, fun, results, pop_size, n_gen, tol, n_gen_last, 
-                                               algorithm_type) 
+                print("The intermediate steps cannot be saved for genetic optimisation methods")            
+            results = genetic_optimisation_method(x=x, f=fun, results=results, 
+                                                  pop_size=pop_size, n_gen=n_gen, tol= tol, n_gen_last= n_gen_last, 
+                                                  algorithm_type= algorithm_type) 
             print('results', results)                     
             return process_results(results) 
         
+        case ("local_optimisation" | "local_optimization"):
+            if save_raw_data == 'yes':
+                print("The intermediate steps cannot be saved for local optimisation methods")            
+            results = local_optimisation_method(x=vars, f=fun,  results=results, 
+                              x0 = x0, tol_loc = tol_loc, options_loc = options_loc, method_loc = method_loc)
+            print('results', results)                     
+            return process_results(results) 
+        
         case _:
             raise ValueError("Invalid UP method.")
 
 def Propagation(vars:list,
         fun:Callable,
-        results:propagation_results = None,
+        results: Propagation_results = None,
         n_sub: np.integer = 3,
         n_sam: np.integer = 500,
         x0: np.ndarray = None,
@@ -783,131 +656,54 @@
           **kwargs
           ):
     """ 
-=======
-
-        case (
-            "local_optimization"
-            | "local_optimisation"
-            | "local optimisation"
-            | "local optimization"
-        ):
-
-            if save_raw_data == "yes":
-                print("The intermediate steps cannot be saved for local optimisation")
-            results = local_optimisation_method(
-                x,
-                fun,
-                results,
-                x0,
-                tol_loc=tol_loc,
-                options_loc=options_loc,
-                method_loc=method_loc,
-            )
-            return process_results(results)
-
-        case (
-            "genetic_optimisation"
-            | "genetic_optimization"
-            | "genetic optimization"
-            | "genetic optimisation"
-        ):
-            if save_raw_data == "yes":
-                print("The intermediate steps cannot be saved for genetic optimisation")
-            results = genetic_optimisation_method(
-                x, fun, results, pop_size, n_gen, tol, n_gen_last, algorithm_type
-            )
-            return process_results(results)
-
-        case _:
-            raise ValueError("Invalid UP method.")
-
-
-def Propagation(
-    vars: list,
-    fun: Callable,
-    results: Propagation_results = None,
-    n_sub: np.integer = 3,
-    n_sam: np.integer = 500,
-    x0: np.ndarray = None,
-    method=None,
-    n_disc: Union[int, np.ndarray] = 10,
-    condensation: int = None,
-    tOp: Union[float, np.ndarray] = 0.999,
-    bOt: Union[float, np.ndarray] = 0.001,
-    save_raw_data="no",
-    *,  # Keyword-only arguments start here
-    base_path=np.nan,
-    tol_loc: np.ndarray = None,
-    options_loc: dict = None,
-    method_loc="Nelder-Mead",
-    pop_size=1000,
-    n_gen=100,
-    tol=1e-3,
-    n_gen_last=10,
-    algorithm_type="NSGA2",
-    **kwargs,
-):
-    """Performs uncertainty propagation through a given function with uncertain inputs. This function automatically selects and executes an appropriate uncertainty propagation method based on the types of uncertainty in the input variables. It supports interval analysis, probabilistic methods, and mixed uncertainty propagation.
-
->>>>>>> 33ad0428
     args:
-        - vars (list): A list of uncertain variables.
-        - fun (Callable): The function through which to propagate uncertainty.
-        - results (Propagation_results, optional): An object to store propagation results.
+        vars (list): A list of uncertain variables.
+        fun (Callable): The function through which to propagate uncertainty.
+        results (Propagation_results, optional): An object to store propagation results.
                                 Defaults to None, in which case a new
                                 `Propagation_results` object is created.
-        - n_sub (np.integer, optional): Number of subintervals for interval-based methods.
+        n_sub (np.integer, optional): Number of subintervals for interval-based methods.
                             Defaults to 3.
-        - n_sam (np.integer, optional): Number of samples for Monte Carlo simulation.
+        n_sam (np.integer, optional): Number of samples for Monte Carlo simulation.
                             Defaults to 500.
-        - x0 (np.ndarray, optional): Initial guess for optimization-based methods.
+        x0 (np.ndarray, optional): Initial guess for optimization-based methods.
                             Defaults to None.
-        - method (str, optional):  Specifies the uncertainty propagation method.
+        method (str, optional):  Specifies the uncertainty propagation method.
                             Defaults to None, which triggers automatic selection.
-        - n_disc (Union[int, np.ndarray], optional): Number of discretization points.
+        n_disc (Union[int, np.ndarray], optional): Number of discretization points.
                             Defaults to 10.
-<<<<<<< HEAD
-        - tOp (Union[float, np.ndarray], optional): Upper threshold or bound. 
-=======
-        - condensation (int, optional): Parameter for reducing output complexity.
+        tOp (Union[float, np.ndarray], optional): Upper threshold or bound. 
+                            Defaults to 0.999.
+        bOt (Union[float, np.ndarray], optional): Lower threshold or bound.
+                            Defaults to 0.001.
+        condensation (int, optional): Parameter for reducing output complexity. 
                             Defaults to None.
-        - tOp (Union[float, np.ndarray], optional): Upper threshold or bound.
->>>>>>> 33ad0428
-                            Defaults to 0.999.
-        - bOt (Union[float, np.ndarray], optional): Lower threshold or bound.
-                            Defaults to 0.001.
-<<<<<<< HEAD
-        - condensation (int, optional): Parameter for reducing output complexity. 
+        save_raw_data (str, optional): Whether to save intermediate results ('yes' or 'no'). 
+                            Defaults to 'no'.
+        base_path (str, optional): Path for saving data. Defaults to np.nan.
+        tol_loc (np.ndarray, optional): Tolerance for local optimization.
                             Defaults to None.
-        - save_raw_data (str, optional): Whether to save intermediate results ('yes' or 'no'). 
-=======
-        - save_raw_data (str, optional): Whether to save intermediate results ('yes' or 'no').
->>>>>>> 33ad0428
-                            Defaults to 'no'.
-        - base_path (str, optional): Path for saving data. Defaults to np.nan.
-        - tol_loc (np.ndarray, optional): Tolerance for local optimization.
+        options_loc (dict, optional): Options for local optimization.
                             Defaults to None.
-        - options_loc (dict, optional): Options for local optimization.
-                            Defaults to None.
-        - method_loc (str, optional): Method for local optimization.
+        method_loc (str, optional): Method for local optimization.
                             Defaults to 'Nelder-Mead'.
-        - pop_size (int, optional): Population size for genetic algorithms.
+        pop_size (int, optional): Population size for genetic algorithms.
                             Defaults to 1000.
-        - n_gen (int, optional): Number of generations for genetic algorithms.
+        n_gen (int, optional): Number of generations for genetic algorithms.
                            Defaults to 100.
-        - tol (float, optional): Tolerance for genetic algorithms. Defaults to 1e-3.
-        - n_gen_last (int, optional): Number of last generations for genetic algorithms.
+        tol (float, optional): Tolerance for genetic algorithms. Defaults to 1e-3.
+        n_gen_last (int, optional): Number of last generations for genetic algorithms.
                             Defaults to 10.
-        - algorithm_type (str, optional): Type of genetic algorithm.
+        algorithm_type (str, optional): Type of genetic algorithm.
                             Defaults to 'NSGA2'.
         **kwargs: Additional keyword arguments passed to the underlying propagation methods.
 
     signature:
-       - Propagation(vars: list, fun: Callable, results: Propagation_results = None, ...) -> Propagation_results
+       Propagation(vars: list, fun: Callable, results: Propagation_results = None, ...) -> Propagation_results
 
 
     return:
-        - Propagation_results: A  `Propagation_results` object including:
+        Propagation_results: A  `Propagation_results` object including:
                         - 'un': A list of UncertainNumber objects, each representing
                                   the output(s) of the function.
                         - 'raw_data': depending on the method selected.
@@ -928,30 +724,28 @@
 
     # Determine the plotting strategy based on essences
     if all(essence == "interval" for essence in essences):
-
-        y = epistemic_propagation(
-            vars=vars,
-            fun=fun,
-            results=results,
-            n_sub=n_sub,
-            n_sam=n_sam,
-            x0=x0,
-            method=method,
-            save_raw_data=save_raw_data,
-            base_path=base_path,
-            tol_loc=tol_loc,
-            options_loc=options_loc,
-            method_loc=method_loc,
-            pop_size=pop_size,
-            n_gen=n_gen,
-            tol=tol,
-            n_gen_last=n_gen_last,
-            algorithm_type=algorithm_type,
-            **kwargs,
-        )
-
+        
+        y = epistemic_propagation(vars = vars,
+                                        fun = fun,
+                                        results= results, 
+                                        n_sub = n_sub,
+                                        n_sam = n_sam,
+                                        x0 = x0,
+                                        method = method,
+                                        save_raw_data = save_raw_data,
+                                        base_path = base_path ,
+                                        tol_loc= tol_loc,
+                                        options_loc = options_loc,
+                                        method_loc= method_loc,
+                                        pop_size = pop_size, 
+                                        n_gen= n_gen,
+                                        tol= tol,
+                                        n_gen_last=n_gen_last,
+                                        algorithm_type= algorithm_type,
+                                        **kwargs,
+                                        )
+ 
     elif all(essence == "distribution" for essence in essences):
-<<<<<<< HEAD
         if method in ("focused_discretisation_endpoints", "focused_discretisation_vertex", 
                       "focused_discretisation_extremepoints", "varied_discretisation_extremepoints"):
             y = mixed_propagation(vars=vars, 
@@ -965,38 +759,16 @@
                                   save_raw_data=save_raw_data,
                                   base_path=base_path,
                                   **kwargs)
-=======
-        if method in (
-            "second_order_endpoints",
-            "second_order_vertex",
-            "second_order_extremepoints",
-        ):
-            y = mixed_propagation(
-                vars=vars,
-                fun=fun,
-                results=results,
-                n_disc=n_disc,
-                condensation=condensation,
-                tOp=tOp,
-                bOt=bOt,
-                save_raw_data=save_raw_data,
-                base_path=base_path,
-                **kwargs,
-            )
->>>>>>> 33ad0428
         else:  # Use aleatory propagation if method is not in the list above
-            y = aleatory_propagation(
-                vars=vars,
-                fun=fun,
-                results=results,
-                n_sam=n_sam,
-                method=method,
-                save_raw_data=save_raw_data,
-                base_path=base_path,
-                **kwargs,
-            )
+            y = aleatory_propagation(vars=vars,
+                                      fun=fun,
+                                      results=results,
+                                      n_sam=n_sam,
+                                      method=method,
+                                      save_raw_data=save_raw_data,
+                                      base_path=base_path,
+                                      **kwargs)
     else:  # Mixed case or at least one p-box
-<<<<<<< HEAD
         y = mixed_propagation(vars = vars,                                
                               fun= fun,
                               results= results,
@@ -1009,64 +781,6 @@
                               base_path= base_path,
                                 **kwargs)                               
 
-    return y 
-
-
-# def plotPbox(xL, xR, p=None):
-#     """
-#     Plots a p-box (probability box) using matplotlib.
-
-#     Args:
-#         xL (np.ndarray): A 1D NumPy array of lower bounds.
-#         xR (np.ndarray): A 1D NumPy array of upper bounds.
-#         p (np.ndarray, optional): A 1D NumPy array of probabilities corresponding to the intervals.
-#                                    Defaults to None, which generates equally spaced probabilities.
-#         color (str, optional): The color of the plot. Defaults to 'k' (black).
-#     """
-#     xL = np.squeeze(xL)  # Ensure xL is a 1D array
-#     xR = np.squeeze(xR)  # Ensure xR is a 1D array
-
-#     if p is None:
-#         p = np.linspace(0, 1,len(xL))  # p should have one more element than xL/xR
-
-#     if p.min() > 0:
-#         p = np.concatenate(([0], p))
-#         xL = np.concatenate(([xL[0]], xL))
-#         xR = np.concatenate(([xR[0]], xR))
-
-#     if p.max() < 1:
-#         p = np.concatenate((p, [1]))
-#         xR = np.concatenate((xR, [xR[-1]]))
-#         xL = np.concatenate((xL, [xL[-1]]))
-    
-#     colors = 'black'
-#     # Highlight the points (xL, p)
-#     plt.scatter(xL, p, color=colors, marker='o', edgecolors='black', zorder=3)
-
-#     # Highlight the points (xR, p)
-#     plt.scatter(xR, p, color=colors, marker='o', edgecolors='black', zorder=3)
-
-#     plt.fill_betweenx(p, xL, xR, color=colors, alpha=0.5)
-#     plt.plot( [xL[0], xR[0]], [0, 0],color=colors, linewidth=3)
-#     plt.plot([xL[-1], xR[-1]],[1, 1],  color=colors, linewidth=3)
-#     plt.show()
-
-# def main():
-#     """ implementation of any method for epistemic uncertainty on the cantilever beam example"""
-=======
-        y = mixed_propagation(
-            vars=vars,
-            fun=fun,
-            results=results,
-            n_disc=n_disc,
-            condensation=condensation,
-            tOp=tOp,
-            bOt=bOt,
-            save_raw_data=save_raw_data,
-            base_path=base_path,
-            **kwargs,
-        )
-
     return y
 
 
@@ -1085,8 +799,7 @@
     xR = np.squeeze(xR)  # Ensure xR is a 1D array
 
     if p is None:
-        # p should have one more element than xL/xR
-        p = np.linspace(0, 1, len(xL))
+        p = np.linspace(0, 1,len(xL))  # p should have one more element than xL/xR
 
     if p.min() > 0:
         p = np.concatenate(([0], p))
@@ -1097,133 +810,49 @@
         p = np.concatenate((p, [1]))
         xR = np.concatenate((xR, [xR[-1]]))
         xL = np.concatenate((xL, [xL[-1]]))
-
-    colors = "black"
+    
+    colors = 'black'
     # Highlight the points (xL, p)
-    plt.scatter(xL, p, color=colors, marker="o", edgecolors="black", zorder=3)
+    plt.scatter(xL, p, color=colors, marker='o', edgecolors='black', zorder=3)
 
     # Highlight the points (xR, p)
-    plt.scatter(xR, p, color=colors, marker="o", edgecolors="black", zorder=3)
+    plt.scatter(xR, p, color=colors, marker='o', edgecolors='black', zorder=3)
 
     plt.fill_betweenx(p, xL, xR, color=colors, alpha=0.5)
-    plt.plot([xL[0], xR[0]], [0, 0], color=colors, linewidth=3)
-    plt.plot([xL[-1], xR[-1]], [1, 1], color=colors, linewidth=3)
+    plt.plot( [xL[0], xR[0]], [0, 0],color=colors, linewidth=3)
+    plt.plot([xL[-1], xR[-1]],[1, 1],  color=colors, linewidth=3)
     plt.show()
 
-
 def main():
-    """implementation of any method for epistemic uncertainty on the cantilever beam example"""
->>>>>>> 33ad0428
-
-#     # y = np.array([0.145, 0.155])  # m
-
-#     # L = np.array([9.95, 10.05])  # m
-
-#     # I = np.array([0.0003861591, 0.0005213425])  # m**4
-
-#     # F = np.array([11, 37])  # kN
-
-#     # E = np.array([200, 220])  # GPa
-
-<<<<<<< HEAD
-#     # # Create a 2D np.array with all uncertain input parameters in the **correct** order.
-#     # xInt = np.array([L, I, F, E])
-    
-#     def cantilever_beam_deflection(x):
-#         """Calculates deflection and stress for a cantilever beam.
-
-#         Args:
-#           x (np.array): Array of input parameters:
-#               x[0]: Length of the beam (m)
-#               x[1]: Second moment of area (mm^4)
-#               x[2]: Applied force (N)
-#               x[3]: Young's modulus (MPa)
-
-#       Returns:
-#           float: deflection (m)
-#                  Returns np.nan if calculation error occurs.
-#       """
-#         beam_length = x[0]
-#         I = x[1]
-#         F = x[2]
-#         E = x[3]
-#         try:  # try is used to account for cases where the input combinations leads to error in fun due to bugs
-#             deflection = F * beam_length**3 / (3 * E * 10**6 * I)  # deflection in m
-
-#         except:
-#             deflection = np.nan
-
-#         return np.array([deflection])
-    
-#     def cantilever_beam_func(x):
-        
-#         y = x[0]
-#         beam_length = x[1]
-#         I = x[2]
-#         F = x[3]
-#         E = x[4]
-#         try:  # try is used to account for cases where the input combinations leads to error in fun due to bugs
-#             deflection = F * beam_length**3 / (3 * E * 10**6 * I)  # deflection in m
-#             stress     = F * beam_length * y / I / 1000  # stress in MPa
-        
-#         except:
-#             deflection = np.nan
-#             stress = np.nan
-
-#         return np.array([deflection, stress])
-# #     # example
-#     # y = UncertainNumber(name='distance to neutral axis', symbol='y', units='m', essence='distribution', distribution_parameters=["gaussian", [0.15, 0.00333]])
-#     # L = UncertainNumber(name='beam length', symbol='L', units='m', essence='distribution', distribution_parameters=["gaussian", [10.05, 0.033]])
-#     # I = UncertainNumber(name='moment of inertia', symbol='I', units='m', essence='distribution', distribution_parameters=["gaussian", [0.000454, 4.5061e-5]])
-#     # F = UncertainNumber(name='vertical force', symbol='F', units='kN', essence='distribution', distribution_parameters=["gaussian", [24, 8.67]])
-#     # E = UncertainNumber(name='elastic modulus', symbol='E', units='GPa', essence='distribution', distribution_parameters=["gaussian", [210, 6.67]])
-    
-#     y = UncertainNumber(name='beam width', symbol='y', units='m', essence='interval', bounds=[0.145, 0.155]) 
-#     L = UncertainNumber(name='beam length', symbol='L', units='m', essence='interval', bounds= [9.95, 10.05])
-#     I = UncertainNumber(name='moment of inertia', symbol='I', units='m', essence='interval', bounds= [0.0003861591, 0.0005213425])
-#     F = UncertainNumber(name='vertical force', symbol='F', units='kN', essence='interval', bounds= [11, 37])
-#     E = UncertainNumber(name='elastic modulus', symbol='E', units='GPa', essence='interval', bounds=[200, 220])
-  
-#     METHOD = "extremepoints"
-#     base_path = "C:\\Users\\Ioanna\\OneDrive - The University of Liverpool\\DAWS2_code\\UP\\"
-
-#     a = Propagation(vars= [ L, I, F, E], 
-#                             fun= cantilever_beam_deflection, 
-#                             method= 'extremepoints', 
-#                             n_disc=8,
-#                             #save_raw_data= "no"#,
-#                             save_raw_data= "yes",
-#                             base_path= base_path
-#                         )
-    
-#     a.print()
-#     # plotPbox(a.raw_data['min'][0]['f'], a.raw_data['max'][0]['f'], p=None)
-#     # plt.show()
-#     # plotPbox(a.raw_data['min'][1]['f'], a.raw_data['max'][1]['f'], p=None)
-#     # plt.show() 
-   
-#     return a
-
-# if __name__ == "__main__":
-#     main()
-=======
+    """ implementation of any method for epistemic uncertainty on the cantilever beam example"""
+
+    # y = np.array([0.145, 0.155])  # m
+
+    # L = np.array([9.95, 10.05])  # m
+
+    # I = np.array([0.0003861591, 0.0005213425])  # m**4
+
+    # F = np.array([11, 37])  # kN
+
+    # E = np.array([200, 220])  # GPa
+
     # # Create a 2D np.array with all uncertain input parameters in the **correct** order.
     # xInt = np.array([L, I, F, E])
-
+    
     def cantilever_beam_deflection(x):
         """Calculates deflection and stress for a cantilever beam.
 
-          Args:
-            x (np.array): Array of input parameters:
-                x[0]: Length of the beam (m)
-                x[1]: Second moment of area (mm^4)
-                x[2]: Applied force (N)
-                x[3]: Young's modulus (MPa)
-
-        Returns:
-            float: deflection (m)
-                   Returns np.nan if calculation error occurs.
-        """
+        Args:
+          x (np.array): Array of input parameters:
+              x[0]: Length of the beam (m)
+              x[1]: Second moment of area (mm^4)
+              x[2]: Applied force (N)
+              x[3]: Young's modulus (MPa)
+
+      Returns:
+          float: deflection (m)
+                 Returns np.nan if calculation error occurs.
+      """
         beam_length = x[0]
         I = x[1]
         F = x[2]
@@ -1235,9 +864,9 @@
             deflection = np.nan
 
         return np.array([deflection])
-
+    
     def cantilever_beam_func(x):
-
+        
         y = x[0]
         beam_length = x[1]
         I = x[2]
@@ -1245,81 +874,45 @@
         E = x[4]
         try:  # try is used to account for cases where the input combinations leads to error in fun due to bugs
             deflection = F * beam_length**3 / (3 * E * 10**6 * I)  # deflection in m
-            stress = F * beam_length * y / I / 1000  # stress in MPa
-
+            stress     = F * beam_length * y / I / 1000  # stress in MPa
+        
         except:
             deflection = np.nan
             stress = np.nan
 
         return np.array([deflection, stress])
-
-    #     # example
+#     # example
     # y = UncertainNumber(name='distance to neutral axis', symbol='y', units='m', essence='distribution', distribution_parameters=["gaussian", [0.15, 0.00333]])
     # L = UncertainNumber(name='beam length', symbol='L', units='m', essence='distribution', distribution_parameters=["gaussian", [10.05, 0.033]])
     # I = UncertainNumber(name='moment of inertia', symbol='I', units='m', essence='distribution', distribution_parameters=["gaussian", [0.000454, 4.5061e-5]])
     # F = UncertainNumber(name='vertical force', symbol='F', units='kN', essence='distribution', distribution_parameters=["gaussian", [24, 8.67]])
     # E = UncertainNumber(name='elastic modulus', symbol='E', units='GPa', essence='distribution', distribution_parameters=["gaussian", [210, 6.67]])
-
-    y = UncertainNumber(
-        name="beam width",
-        symbol="y",
-        units="m",
-        essence="interval",
-        bounds=[0.145, 0.155],
-    )
-    L = UncertainNumber(
-        name="beam length",
-        symbol="L",
-        units="m",
-        essence="interval",
-        bounds=[9.95, 10.05],
-    )
-    I = UncertainNumber(
-        name="moment of inertia",
-        symbol="I",
-        units="m",
-        essence="interval",
-        bounds=[0.0003861591, 0.0005213425],
-    )
-    F = UncertainNumber(
-        name="vertical force",
-        symbol="F",
-        units="kN",
-        essence="interval",
-        bounds=[11, 37],
-    )
-    E = UncertainNumber(
-        name="elastic modulus",
-        symbol="E",
-        units="GPa",
-        essence="interval",
-        bounds=[200, 220],
-    )
-
+    
+    y = UncertainNumber(name='beam width', symbol='y', units='m', essence='interval', bounds=[0.145, 0.155]) 
+    L = UncertainNumber(name='beam length', symbol='L', units='m', essence='interval', bounds= [9.95, 10.05])
+    I = UncertainNumber(name='moment of inertia', symbol='I', units='m', essence='interval', bounds= [0.0003861591, 0.0005213425])
+    F = UncertainNumber(name='vertical force', symbol='F', units='kN', essence='interval', bounds= [11, 37])
+    E = UncertainNumber(name='elastic modulus', symbol='E', units='GPa', essence='interval', bounds=[200, 220])
+  
     METHOD = "extremepoints"
-    base_path = (
-        "C:\\Users\\Ioanna\\OneDrive - The University of Liverpool\\DAWS2_code\\UP\\"
-    )
-
-    a = Propagation(
-        vars=[L, I, F, E],
-        fun=cantilever_beam_deflection,
-        method="extremepoints",
-        n_disc=8,
-        # save_raw_data= "no"#,
-        save_raw_data="yes",
-        base_path=base_path,
-    )
-
-    a.print()
+    base_path = "C:\\Users\\Ioanna\\OneDrive - The University of Liverpool\\DAWS2_code\\UP\\"
+
+    a = Propagation(vars= [ L, I, F, E], 
+                            fun= cantilever_beam_deflection, 
+                            method= 'extremepoints', 
+                            n_disc=8,
+                            #save_raw_data= "no"#,
+                            save_raw_data= "yes",
+                            base_path= base_path
+                        )
+    
+    a.summary()
     # plotPbox(a.raw_data['min'][0]['f'], a.raw_data['max'][0]['f'], p=None)
     # plt.show()
     # plotPbox(a.raw_data['min'][1]['f'], a.raw_data['max'][1]['f'], p=None)
-    # plt.show()
-
+    # plt.show() 
+   
     return a
 
-
 if __name__ == "__main__":
-    main()
->>>>>>> 33ad0428
+    main()