--- conflicted
+++ resolved
@@ -2,7 +2,6 @@
 import csv
 import pandas as pd
 import numpy as np
-
 
 class Propagation_results:
     """Stores the results of uncertainty propagation with multiple outputs, sharing raw_data x and f.
@@ -40,34 +39,19 @@
                 "bounds": np.array([]),
             }
 
-<<<<<<< HEAD
     def add_raw_data(self, x=None, f=None, K=None, part_deriv_sign:np.ndarray = None):
-=======
-    def add_raw_data(self, x=None, f=None, K=None, sign_x: np.ndarray = None):
->>>>>>> 33ad0428
         """Adds raw data to the results."""
         if x is not None:
             self.raw_data["x"] = x
         if K is not None:
             self.raw_data["K"] = K
         if f is not None:
-<<<<<<< HEAD
             self.raw_data['f'] = f
         if part_deriv_sign is not None:
             if isinstance(part_deriv_sign, np.ndarray) and len(part_deriv_sign.shape) > 1:  # Multiple outputs
                 self.raw_data['part_deriv_sign'] = part_deriv_sign
             else:  # Single output
                 self.raw_data['part_deriv_sign'] = np.array([part_deriv_sign])  # Wrap in an array
-=======
-            self.raw_data["f"] = f
-        if sign_x is not None:
-            if (
-                isinstance(sign_x, np.ndarray) and len(sign_x.shape) > 1
-            ):  # Multiple outputs
-                self.raw_data["sign_x"] = sign_x
-            else:  # Single output
-                self.raw_data["sign_x"] = np.array([sign_x])  # Wrap in an array
->>>>>>> 33ad0428
 
     def summary(self):
         """Prints the results in a formatted way, handling None values and multiple outputs."""
@@ -76,17 +60,10 @@
             if len(self.raw_data["f"].shape) == 1:  # 1D array, single output
                 num_outputs = 1
             else:  # 2D array, multiple outputs
-<<<<<<< HEAD
                 num_outputs = self.raw_data['f'].shape[1]  # Number of columns
         elif self.raw_data['bounds'] is not None and len(self.raw_data['bounds']) > 0 :  # Check if 'bounds' exists and is not None (Corrected)
             
             if len(self.raw_data['bounds'].shape) == 3:  # 1D array, single output
-=======
-                num_outputs = self.raw_data["f"].shape[1]  # Number of columns
-        # Check if 'bounds' exists and is not None (Corrected)
-        elif self.raw_data["bounds"] is not None and len(self.raw_data["bounds"]) > 0:
-            if len(self.raw_data["bounds"].shape) == 3:  # 1D array, single output
->>>>>>> 33ad0428
                 num_outputs = 1
             elif len(self.raw_data['bounds'].shape) == 1:  # 1D array, single output
                 num_outputs = 1
@@ -158,23 +135,6 @@
                     if max_data.get("x") is None:  # Handle the case where 'x' is None
                         print("x: None")
                     else:
-<<<<<<< HEAD
-                        print("x:", max_data.get('x'))
-                    if 'final_simplex' in max_data:                        
-                        print("niterations:", max_data.get('niterations'))
-                        print("nfevaluations:", max_data.get('nfevaluations'))
-                        print("final_simplex:", max_data.get('final_simplex'))
-                        print("message:", max_data.get('message'))
-                    if 'ngenerations' in max_data:                        
-                        print("niterations:", max_data.get('niterations'))
-                        print("ngenerations:", max_data.get('ngenerations'))
-                        print("message:", max_data.get('message'))
-
-            if 'part_deriv_sign' in self.raw_data:
-                print("-" * 30)
-                print("part_deriv_sign:", self.raw_data['part_deriv_sign'][i]) 
-       
-=======
                         print("x:", max_data.get("x"))
                     if "final_simplex" in max_data:
                         print("niterations:", max_data.get("niterations"))
@@ -186,11 +146,10 @@
                         print("ngenerations:", max_data.get("ngenerations"))
                         print("message:", max_data.get("message"))
 
-            if "sign_x" in self.raw_data:
+            if 'part_deriv_sign' in self.raw_data:
                 print("-" * 30)
-                print("sign_x:", self.raw_data["sign_x"][i])
-
->>>>>>> 33ad0428
+                print("part_deriv_sign:", self.raw_data['part_deriv_sign'][i]) 
+       
         print("-" * 30)
         print("Input combinations and corresponding output(s):")
         # Check if 'x' is not None
