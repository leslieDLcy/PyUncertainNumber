--- conflicted
+++ resolved
@@ -2,7 +2,7 @@
 from scipy.stats import qmc
 import tqdm
 from typing import Callable
-from pyuncertainnumber.propagation.utils import Propagation_results
+from PyUncertainNumber.propagation.utils import Propagation_results
 
 
 def index_to_bool_(index: np.ndarray, dim=2):
@@ -17,25 +17,13 @@
       index_to_bool_(index:np.ndarray,dim=2) -> tuple
 
     note:
-          - the augument `index` is an np.ndaray of the index of intervals.
-          - the argument `dim` will specify the function mapping of variables to be propagated.
-          - If dim > 2,  e.g. (2,0,1,0) the array of booleans is [(0,0,1),(1,0,0),(0,1,0),(1,0,0)].
+          The augument `index` is an np.ndaray of the index of intervals.
+          The argument `dim` will specify the function mapping of variables to be propagated.
+          If dim > 2,  e.g. (2,0,1,0) the array of booleans is [(0,0,1),(1,0,0),(0,1,0),(1,0,0)].
 
     Returns:
-      - A NumPy array of boolean pairs representing the mask.
+        A NumPy array of boolean pairs representing the mask.
     """
-<<<<<<< HEAD
-    description:
-        - The function propagates intervals through a black box models by generating a set of sample points within 
-          the input intervals and evaluating the function at those points. 
-        - The function assumes that the uncertainty in the inputs can be represented by uniform distributions within
-          the given intervals.
-
-    args:
-        - x (np.ndarray): A 2D NumPy array where each row represents an input variable and 
-                            the two columns define its lower and upper bounds (interval).
-        - f (Callable): A callable function that takes a 1D NumPy array of input values and returns the 
-=======
 
     index = np.asarray(index, dtype=int)
     return np.asarray([index == j for j in range(dim)], dtype=bool)
@@ -56,42 +44,43 @@
         x (np.ndarray): A 2D NumPy array where each row represents an input variable and
                             the two columns define its lower and upper bounds (interval).
         f (Callable): A callable function that takes a 1D NumPy array of input values and returns the
->>>>>>> 33ad0428
                         corresponding output(s). Can be None, in which case only samples are generated.
-        - n_sam (int): The number of samples to generate for the chosen sampling method.
-        - method (str, optional): The sampling method to use. Choose from:
+        results (Propagation_results, optional): An object to store propagation results.
+                                            Defaults to None, in which case a new
+                                            `Propagation_results` object is created.
+        n_sam (int): The number of samples to generate for the chosen sampling method.
+        method (str, optional): The sampling method to use. Choose from:
                                  - 'monte_carlo': Monte Carlo sampling (random sampling from uniform distributions)
                                  - 'latin_hypercube': Latin Hypercube sampling (stratified sampling for better space coverage)
                                 Defaults to 'monte_carlo'.
-<<<<<<< HEAD
-        - endpoints (bool, optional): If True, include the interval endpoints in the sampling. 
-                                    Defaults to False. 
-        - save_raw_data (str, optional): Whether to save raw data. Options: 'yes', 'no'. 
-=======
         endpoints (bool, optional): If True, include the interval endpoints in the sampling.
                                     Defaults to False.
-        save_raw_data (str, optional): Whether to save raw data. Options: 'yes', 'no'.
->>>>>>> 33ad0428
-                                        Defaults to 'no'.
+        save_raw_data (str, optional): Acts as a switch to enable or disable the storage of raw input data when a function (f) 
+          is not provided.
+          - 'no': Returns an error that no function is provided.
+          - 'yes': Returns the full arrays of unique input combinations.
 
     signature:
         sampling_method(x:np.ndarray, f:Callable, n_sam:int, method ='montecarlo', endpoints=False, results:dict = None, save_raw_data = 'no') -> dict of np.ndarrays
 
     note:
-        - If the `f` function returns multiple outputs, the `all_output` array will be 2-dimensional y and x for all x samples.
+        If the `f` function returns multiple outputs, the `all_output` array will be 2-dimensional y and x for all x samples.
 
-    returns:
-        dict: A dictionary containing the results:
-            - 'bounds': An np.ndarray of the bounds for each output parameter (if f is not None).
-            - 'min': A dictionary for lower bound results (if f in not None)
-                - 'x': Input values that produced the miminum output value(s) (if f is not None).
-                - 'f': Minimum output value(s) (if f is not None).
-            - 'max':  A dictionary for upper bound results (if f in not None)
-                - 'x': Input values that produced the maximum output value(s) (if f is not None).
-                - 'f': Maximum output value(s) (if f is not None).
-            - 'raw_data': A dictionary containing raw data (if save_raw_data is 'yes'):
-                - 'x': All generated input samples.
-                - 'f': Corresponding output values for each input sample.
+    return:
+        Returns `Propagation_results` object(s) containing:
+            - 'un': UncertainNumber object(s) to characterise the interval(s) of the output(s).
+            - 'raw_data' (dict): Dictionary containing raw data shared across output(s):
+                    - 'x' (np.ndarray): Input values.
+                    - 'f' (np.ndarray): Output values.
+                    - 'min' (np.ndarray): Array of dictionaries, one for each output,
+                              containing 'f' for the minimum of that output.
+                    - 'max' (np.ndarray): Array of dictionaries, one for each output,
+                              containing 'f' for the maximum of that output.
+                    - 'bounds' (np.ndarray): 2D array of lower and upper bounds for each output.
+
+    raises:
+        ValueError if no function is provided and save_raw_data is 'no'.
+
     example:
         >>> x = np.array([[1, 2], [3, 4], [5, 6]])  # Define input intervals
         >>> f = lambda x: x[0] + x[1] + x[2]  # Define the function
@@ -187,7 +176,7 @@
         results.add_raw_data(x=X)
 
     else:
-        print(
+        raise ValueError(
             "No function is provided. Select save_raw_data = 'yes' to save the input combinations"
         )
 
@@ -202,4 +191,4 @@
 # n=20
 # # Call the method
 # y = sampling_method(x_bounds,f=f, n_sam=n, method  ='latin_hypercube' , endpoints= True, save_raw_data = 'yes')
-# y.print()+# y.summary()