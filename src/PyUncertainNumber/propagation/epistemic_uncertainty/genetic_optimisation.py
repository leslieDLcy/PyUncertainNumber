import numpy as np
from typing import Callable

from pymoo.optimize import minimize
from pymoo.core.problem import Problem
from pymoo.algorithms.moo.nsga2 import NSGA2
from pymoo.algorithms.soo.nonconvex.ga import GA
from pymoo.core.callback import Callback
from pyuncertainnumber.propagation.utils import Propagation_results


<<<<<<< HEAD
def genetic_optimisation_method(x_bounds: np.ndarray, f: Callable, 
                                 results: propagation_results =None,
                                 pop_size=1000, n_gen=100, tol=1e-3,
                                 n_gen_last=10, algorithm_type="NSGA2")-> propagation_results:  # Specify return type
    """
    description:
        - Propagates intervals through a function by performing genetic optimization to find both the minimum 
          and maximum values of a given output, within the specified input bounds.
        - The function should yield only one output. 
        - This function utilizes the `pymoo` function to perform genetic optimization. 
=======
def a(x): return np.asarray(x, dtype=float)


def genetic_optimisation_method(x_bounds: np.ndarray, f: Callable,
                                results: Propagation_results = None,
                                pop_size=1000, n_gen=100, tol=1e-3,
                                n_gen_last=10, algorithm_type="NSGA2") -> Propagation_results:  # Specify return type
    """Performs both minimisation and maximisation using a genetic algorithm.
>>>>>>> 33ad0428

    args:
        x_bounds: Bounds for decision variables (NumPy array).
        f: Objective function to optimize.
        pop_size: Population size (int or array of shape (2,)).
        n_gen: Maximum number of generations (int or array of shape (2,)).
        tol: Tolerance for convergence check (float or array of shape (2,)).
        n_gen_last: Number of last generations to consider for convergence 
                    (int or array of shape (2,)).
        algorithm_type: 'NSGA2' or 'GA' to select the optimisation algorithm 
                        (str or array of shape (2,)).

    signature:
        genetic_optimisation_method(x_bounds: np.ndarray, f: Callable, 
                                    pop_size=1000, n_gen=100, tol=1e-3,
<<<<<<< HEAD
                                    n_gen_last=10, algorithm_type="NSGA2") -> propagation_results
=======
                                    n_gen_last=10, algorithm_type="NSGA2") -> dict

>>>>>>> 33ad0428

    returns:
        propagation_results: A `propagation_results` object containing the results of the 
            uncertainty propagation. The results include uncertain numbers for the outputs. 
            The raw_data are a dictionary containing a summary of the optimization results:
            - 'bounds': An np.ndarray of the bounds for the output parameter (if f is not None). 
            - 'min': A dictionary with keys 'x', 'f', 'n_gen', and 'n_iter' for minimisation results.
            - 'max': A dictionary with keys 'x', 'f', 'n_gen', and 'n_iter' for maximisation results.

    example:
        >>> # Example usage with different parameters for minimisation and maximisation
        >>> f = lambda x: x[0] + x[1] + x[2] # Example function
        >>> x_bounds = np.array([[1, 2], [3, 4], [5, 6]])
        >>> # Different population sizes for min and max
        >>> pop_size = np.array([500, 1500])  
        >>> # Different number of generations
        >>> n_gen = np.array([50, 150])     
        >>> # Different tolerances
        >>> tol = np.array([1e-2, 1e-4])     
        >>> # Different algorithms
        >>> algorithm_type = np.array(["GA", "NSGA2"])  
        >>> y = genetic_optimisation_method(x_bounds, f, pop_size=pop_size, n_gen=n_gen,
        >>>                                 tol=tol, n_gen_last=10, algorithm_type=algorithm_type)
        >>> # Print the results                                               
        >>> y.print()

    """

    class ProblemWrapper(Problem):
        def __init__(self, objective, **kwargs):
            super().__init__(n_obj=1, **kwargs)
            self.n_evals = 0
            self.objective = objective  # Store the objective ('min' or 'max')

        def _evaluate(self, x, out, *args, **kwargs):
            self.n_evals += len(x)

            # Evaluate the objective function for each individual separately
            # Apply f to each row of x
            res = np.array([f(x[i]) for i in range(len(x))])

            out["F"] = res if self.objective == 'min' else -res

    class ConvergenceMonitor(Callback):
        def __init__(self, tol=1e-4, n_last=5):
            super().__init__()
            self.tol = tol  # Tolerance for
            self.n_last = n_last  # Number of last values to consider
            self.history = []  # Store the history of objective values
            self.n_generations = 0
            self.convergence_reached = False  # Flag to track convergence

        def notify(self, algorithm):
            self.n_generations += 1
            # Store best objective value
            self.history.append(algorithm.pop.get("F").min())

            # Check for convergence if enough values are available
            if len(self.history) >= self.n_last:
                last_values = self.history[-self.n_last:]
                # Calculate the range of the last 'n_last' values
                convergence_value = np.max(last_values) - np.min(last_values)
                if convergence_value <= self.tol and not self.convergence_reached:
                    self.convergence_message = "Convergence reached!"  # Store the message
                    print(self.convergence_message)
                    self.convergence_reached = True  # Set the flag to True
                    algorithm.termination.force_termination = True

    def run_optimisation(objective, pop_size, n_gen, tol, n_gen_last, algorithm_type):
        callback = ConvergenceMonitor(tol=tol, n_last=n_gen_last)
        problem = ProblemWrapper(objective=objective, n_var=x_bounds.shape[0],
                                 xl=x_bounds[:, 0], xu=x_bounds[:, 1])
        algorithm = GA(pop_size=pop_size) if algorithm_type == "GA" else NSGA2(
            pop_size=pop_size)
        result = minimize(problem, algorithm,
                          ('n_gen', n_gen), callback=callback)
        return result, callback.n_generations, problem.n_evals, callback.convergence_message

    # Handle arguments that can be single values or arrays
    def handle_arg(arg):
        return np.array([arg, arg]) if not isinstance(arg, np.ndarray) else arg

    pop_size = handle_arg(pop_size)
    n_gen = handle_arg(n_gen)
    tol = handle_arg(tol)
    n_gen_last = handle_arg(n_gen_last)
    algorithm_type = handle_arg(algorithm_type)

    # --- Minimisation ---
    result_min, n_gen_min, n_iter_min, message_min = run_optimisation(
        'min', pop_size[0], n_gen[0], tol[0], n_gen_last[0], algorithm_type[0]
    )

    # --- Maximisation ---
    result_max, n_gen_max, n_iter_max, message_max = run_optimisation(
        'max', pop_size[1], n_gen[1], tol[1], n_gen_last[1], algorithm_type[1]
    )

    # Create a dictionary to store the results
    if results is None:
        results = Propagation_results()  # Create an instance of Propagation_results

    # Store ALL results in the results object with descriptions
    results.raw_data['min'] = np.append(results.raw_data['min'], {
        'x': result_min.X,
        'f': result_min.F,
        'message': message_min,
        'ngenerations': n_gen_min,
        'niterations': n_iter_min
    })

    results.raw_data['max'] = np.append(results.raw_data['min'], {
        'x': result_max.X,
        'f': -result_max.F,  # Negate the result for maximisation
        'message': message_max,
        'ngenerations': n_gen_max,
        'niterations': n_iter_max
    })

    results.raw_data['bounds'] = np.array([result_min.F[0], -result_max.F[0]])

    return results

# # Example usage with different parameters for minimisation and maximisation
# f = lambda x: x[0] + x[1] + x[2] # Example function
# x_bounds = np.array([[1, 2], [3, 4], [5, 6]])

# # Different population sizes for min and max
# pop_size = np.array([500, 1500])

# # Different number of generations
# n_gen = np.array([50, 150])

# # Different tolerances
# tol = np.array([1e-2, 1e-4])

# # Different algorithms
# algorithm_type = np.array(["GA", "NSGA2"])

# y = genetic_optimisation_method(x_bounds, f, pop_size=pop_size, n_gen=n_gen,
#                                         tol=tol, n_gen_last=10, algorithm_type=algorithm_type)

# # Print the results
# y.print()<|MERGE_RESOLUTION|>--- conflicted
+++ resolved
@@ -1,40 +1,26 @@
 import numpy as np
-from typing import Callable
+from typing import Callable, Union
 
 from pymoo.optimize import minimize
 from pymoo.core.problem import Problem
 from pymoo.algorithms.moo.nsga2 import NSGA2
 from pymoo.algorithms.soo.nonconvex.ga import GA
 from pymoo.core.callback import Callback
-from pyuncertainnumber.propagation.utils import Propagation_results
+from PyUncertainNumber.propagation.utils import Propagation_results
 
-
-<<<<<<< HEAD
-def genetic_optimisation_method(x_bounds: np.ndarray, f: Callable, 
-                                 results: propagation_results =None,
-                                 pop_size=1000, n_gen=100, tol=1e-3,
-                                 n_gen_last=10, algorithm_type="NSGA2")-> propagation_results:  # Specify return type
-    """
-    description:
-        - Propagates intervals through a function by performing genetic optimization to find both the minimum 
-          and maximum values of a given output, within the specified input bounds.
-        - The function should yield only one output. 
-        - This function utilizes the `pymoo` function to perform genetic optimization. 
-=======
 def a(x): return np.asarray(x, dtype=float)
-
 
 def genetic_optimisation_method(x_bounds: np.ndarray, f: Callable,
                                 results: Propagation_results = None,
-                                pop_size=1000, n_gen=100, tol=1e-3,
-                                n_gen_last=10, algorithm_type="NSGA2") -> Propagation_results:  # Specify return type
+                                pop_size: Union[int, np.array]=1000, n_gen: Union[int, np.array] =100, tol: Union[float, np.array]=1e-3,
+                                n_gen_last: Union[int, np.array]=10, algorithm_type="NSGA2") -> Propagation_results:  # Specify return type
     """Performs both minimisation and maximisation using a genetic algorithm.
->>>>>>> 33ad0428
 
     args:
-        x_bounds: Bounds for decision variables (NumPy array).
-        f: Objective function to optimize.
-        pop_size: Population size (int or array of shape (2,)).
+        x_bounds (np.ndarray): Bounds for decision variables (NumPy array).
+        f (Callable): Objective function to optimize.
+        results (Propagation_results): The class to use for storing results (defaults to Propagation_results).
+        pop_size : Population size (int or array of shape (2,)).
         n_gen: Maximum number of generations (int or array of shape (2,)).
         tol: Tolerance for convergence check (float or array of shape (2,)).
         n_gen_last: Number of last generations to consider for convergence 
@@ -45,20 +31,19 @@
     signature:
         genetic_optimisation_method(x_bounds: np.ndarray, f: Callable, 
                                     pop_size=1000, n_gen=100, tol=1e-3,
-<<<<<<< HEAD
-                                    n_gen_last=10, algorithm_type="NSGA2") -> propagation_results
-=======
-                                    n_gen_last=10, algorithm_type="NSGA2") -> dict
-
->>>>>>> 33ad0428
+                                    n_gen_last=10, algorithm_type="NSGA2") -> Propagation_results
 
     returns:
-        propagation_results: A `propagation_results` object containing the results of the 
-            uncertainty propagation. The results include uncertain numbers for the outputs. 
-            The raw_data are a dictionary containing a summary of the optimization results:
-            - 'bounds': An np.ndarray of the bounds for the output parameter (if f is not None). 
-            - 'min': A dictionary with keys 'x', 'f', 'n_gen', and 'n_iter' for minimisation results.
-            - 'max': A dictionary with keys 'x', 'f', 'n_gen', and 'n_iter' for maximisation results.
+        Returns `Propagation_results` object(s) containing:
+            - 'un': UncertainNumber object(s) to represent the interval(s) of the output(s).
+            - 'raw_data' (dict): Dictionary containing raw data shared across output(s):
+                    - 'x' (np.ndarray): Input values.
+                    - 'f' (np.ndarray): Output values.
+                    - 'min' (np.ndarray): Array of dictionaries, one for each output,
+                              containing 'f' for the minimum of that output as well 'message','n_gen', and 'n_iter'.
+                    - 'max' (np.ndarray): Array of dictionaries, one for each output,
+                              containing 'f' for the maximum of that output as well 'message', 'n_gen', and 'n_iter'.
+                    - 'bounds' (np.ndarray): 2D array of lower and upper bounds for each output. 
 
     example:
         >>> # Example usage with different parameters for minimisation and maximisation
@@ -194,4 +179,4 @@
 #                                         tol=tol, n_gen_last=10, algorithm_type=algorithm_type)
 
 # # Print the results
-# y.print()+# y.summary()