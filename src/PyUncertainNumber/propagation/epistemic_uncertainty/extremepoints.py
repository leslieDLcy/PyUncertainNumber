--- conflicted
+++ resolved
@@ -1,76 +1,49 @@
 import numpy as np
 import tqdm
 from typing import Callable
-from pyuncertainnumber.propagation.epistemic_uncertainty.cartesian_product import cartesian
-from pyuncertainnumber.propagation.epistemic_uncertainty.extreme_point_func import extreme_pointX
-from pyuncertainnumber.propagation.utils import Propagation_results
+from PyUncertainNumber.propagation.epistemic_uncertainty.cartesian_product import cartesian
+from PyUncertainNumber.propagation.epistemic_uncertainty.extreme_point_func import extreme_pointX
+from PyUncertainNumber.propagation.utils import Propagation_results
 
 
-<<<<<<< HEAD
-    """
-    description: 
-        - This method calculates the extreme points of a set of ranges based on signs 
-          of the partial derivatives, and results in fewer combinations than the 'endpoints' method.
-        - Efficiently propagates the intervals of a monotonic function but might not be accurate 
-          for non-monotonic functions.
-        
-=======
 def extremepoints_method(x: np.ndarray, f: Callable,
                          results: Propagation_results = None,
                          save_raw_data='no') -> Propagation_results:  # Specify return type
     """ 
         Performs uncertainty propagation using the Extreme Point Method for monotonic functions. 
         This method estimates the bounds of a function's output by evaluating it at specific combinations of extreme values
-        (lower or upper bounds) of the input variables. It is efficient for monotonic functions but might not be accurate for non-monotonic functions. 
-        If the `f` function returns multiple outputs, the `bounds` array will be 2-dimensional.
+        (lower or upper bounds) of the input variables. It is efficient for monotonic functions but might not be 
+        accurate for non-monotonic functions.    
 
->>>>>>> 33ad0428
     args:
-        - x: A 2D NumPy array where each row represents an input variable and 
+        x (np.ndarray): A 2D NumPy array where each row represents an input variable and
           the two columns define its lower and upper bounds (interval).
-        - f: A callable function that takes a 1D NumPy array of input values and 
+        f (Callable): A callable function that takes a 1D NumPy array of input values and
           returns the corresponding output(s).
-        - save_raw_data: Controls the amount of data returned.
-          - 'no': Returns only the minimum and maximum output values along with the 
-                  corresponding input values.
-          - 'yes': Returns the above, plus the full arrays of unique input combinations 
-                  (`all_input`) and their corresponding output values (`all_output`).
-
+        results (Propagation_results): The class to use for storing results (defaults to Propagation_results).
+        save_raw_data (str, optional): Acts as a switch to enable or disable the storage of raw input data 
+            when a function (f) 
+            is not provided.
+            - 'no': Returns an error that no function is provided.
+            - 'yes': Returns the full arrays of unique input combinations.
 
     signature:
-<<<<<<< HEAD
-        extremepoints_method(x:np.ndarray, f:Callable, ..., save_raw_data = 'no') -> propagation_results
+        extremepoints_method(x:np.ndarray, f:Callable, results:dict, save_raw_data = 'no') -> dict
+
+    raises:
+        ValueError if no function is provided and save_raw_data is 'no'.
 
     return:
-        - A propagation_results object containing the results.
-=======
-        extremepoints_method(x:np.ndarray, f:Callable, results:dict, save_raw_data = 'no') -> dict
-
-
-    return:
-        - A Propagation_results object containing the results.
-          - 'bounds': An np.ndarray of the bounds for each output parameter (if f is not None). 
-          - 'sign_x': A NumPy array of shape (num_outputs, d) containing the signs (i.e., positive, negative) 
-                    used to determine the extreme points for each output.
-          - 'min': A dictionary for lower bound results (if f is not None):
-            - 'x': Input values that produced the minimum output value(s).
-            - 'f': Minimum output value(s).
-          - 'max': A dictionary for upper bound results (if f is not None):
-            - 'x': Input values that produced the maximum output value(s).
-            - 'f': Maximum output value(s).
->>>>>>> 33ad0428
-          - 'raw_data': A dictionary containing raw data (if `save_raw_data` is 'yes'):
-            - 'x': All generated input samples.
-            - 'f': Corresponding output values for each input sample.
-            - 'bounds': An np.ndarray of the bounds for each output parameter (if f is not None). 
-            - 'part_deriv_sign': A NumPy array of shape (num_outputs, d) containing the signs 
-                   (i.e., positive, negative) used to determine the partial derivative for each output.
-            - 'min': A dictionary for lower bound results (if f is not None):
-                - 'x': Input values that produced the minimum output value(s).
-                - 'f': Minimum output value(s).
-            - 'max': A dictionary for upper bound results (if f is not None):
-                - 'x': Input values that produced the maximum output value(s).
-                - 'f': Maximum output value(s).
+        Returns `Propagation_results` object(s) containing:
+            - 'un': UncertainNumber object(s) to characterise the interval(s) of the output(s).
+            - 'raw_data' (dict): Dictionary containing raw data shared across output(s):
+                    - 'x' (np.ndarray): Input values.
+                    - 'f' (np.ndarray): Output values.
+                    - 'min' (np.ndarray): Array of dictionaries, one for each output,
+                              containing 'f' for the minimum of that output.
+                    - 'max' (np.ndarray): Array of dictionaries, one for each output,
+                              containing 'f' for the maximum of that output.
+                    - 'bounds' (np.ndarray): 2D array of lower and upper bounds for each output.
 
     Example:
         # Example usage with different parameters for minimization and maximization
@@ -120,19 +93,11 @@
         Xsign = np.zeros((2 * num_outputs, d))
         for i in range(num_outputs):
             # Calculate signs based on initial output values
-<<<<<<< HEAD
             part_deriv_sign[i] = np.sign(all_output[1:, i] - all_output[0, i])[::-1]  
 
             # Calculate extreme points
             Xsign[2*i:2*(i+1), :] = extreme_pointX(x, part_deriv_sign[i])
         
-=======
-            signX[i] = np.sign(all_output[1:, i] - all_output[0, i])[::-1]
-
-            # Calculate extreme points
-            Xsign[2*i:2*(i+1), :] = extreme_pointX(x, signX[i])
-
->>>>>>> 33ad0428
         lower_bound = np.zeros(num_outputs)
         upper_bound = np.zeros(num_outputs)
 
@@ -159,23 +124,19 @@
             results.raw_data['bounds'] = np.vstack([results.raw_data['bounds'], np.array(
                 [lower_bound[i], upper_bound[i]])]) if results.raw_data['bounds'].size else np.array([lower_bound[i], upper_bound[i]])
 
-<<<<<<< HEAD
         results.add_raw_data(part_deriv_sign= part_deriv_sign)
         results.raw_data['x']= Xeval
         results.raw_data['f']= all_output
     
-=======
-        results.add_raw_data(sign_x=signX)
-        results.raw_data['x'] = Xeval
-        results.raw_data['f'] = all_output
->>>>>>> 33ad0428
 
     elif save_raw_data == 'yes':  # If f is None and save_raw_data is 'yes'
         # Store Xeval in raw_data['x'] even if f is None
         results.add_raw_data(x=Xeval)
 
     else:
-        print("No function is provided. Select save_raw_data = 'yes' to save the input combinations")
+        raise ValueError(
+            "No function is provided. Select save_raw_data = 'yes' to save the input combinations"
+        )
 
     return results
 
