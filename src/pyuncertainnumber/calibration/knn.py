--- conflicted
+++ resolved
@@ -610,9 +610,6 @@
         observed_data = observed_data[~np.isnan(observed_data).any(axis=1)]
     dist, knn_idx = neigh.kneighbors(scaler.transform(observed_data))
     theta_set = np.vstack([simulated_data_xi[1][idx] for idx in knn_idx])
-<<<<<<< HEAD
-    return theta_set
-=======
     return theta_set
 
 
@@ -741,5 +738,4 @@
     plt.show()
 
     # 3) Show the 10 nearest θ for one observed y at xi=1.0 (sanity check)
-    print("Ten nearest θ for one observed y at ξ=1.0:\n", theta_knn_10)
->>>>>>> abedccc5
+    print("Ten nearest θ for one observed y at ξ=1.0:\n", theta_knn_10)