import numpy as np
import random as rd

<<<<<<< HEAD
def iterative_filter(func,
                     variables,
                     nsamples,
                     thresholds,
                     conditions,
                     folder,
                     max_repetitions=3,
                     index=None,
                     controls=None):
    '''func is the function being used to get the outputs.
=======

def iterative_filter(
    func,
    variables,
    nsamples,
    thresholds,
    conditions,
    folder,
    max_repetitions=3,
    index=None,
    controls=None,
):
    """func is the function being used to get the outputs.
>>>>>>> f29aaff8
    variables is a dictionary that contains the names and bounds of all variables within the function.
    nsamples is the number of samples taken for each variable.
    thresholds are the set of filter values that the conditions will need to meet.
    conditions are a set/dictionary of optimal/correct values that the outputs of interest will need to meet.
    folder is where all outputs of this function will be stored in.
    index is a list of indexes referring to the list of variables that are being filtered.
    controls are the list of indexes referring to the variables whose values are unique to the condition being used.
<<<<<<< HEAD
    '''
=======
    """

    if (
        index == None
    ):  # If i is None, that means that no variables are selected for filtering which does not make sense and so returns an error
        raise ValueError(
            "No variables selected for filtering, use the index to list variables to be filtered."
        )
>>>>>>> f29aaff8

    for s in index:
        with open(f"./{folder}/bounds_all_min.txt", "a") as a:
            a.write(str(variables[conditions["names"][0]][s][0]) + ",")
        with open(f"./{folder}/bounds_all_max.txt", "a") as a:
            a.write(str(variables[conditions["names"][0]][s][1]) + ",")
    with open(f"./{folder}/bounds_all_min.txt", "a") as a:
        a.write(f"str(0)" + "," + f">{thresholds[0]}" + "\n")
    with open(f"./{folder}/bounds_all_max.txt", "a") as a:
        a.write(f"str(0)" + "," + f">{thresholds[0]}" + "\n")

    Iteration = 1
    max_Iteration = len(thresholds[1:])
    repetitions = 0
    total_repetitions = 0
    nconditions = len(conditions["names"])

    while Iteration <= max_Iteration:
        print(Iteration)  # optional, provides visual counter of progress
        X_input = np.empty([nsamples * nconditions, len(variables["names"])])
        for j in range(0, nsamples * nconditions, 2):
            for k in range(nconditions):
                for l in range(len(variables["names"])):
                    if l not in controls and k > 0:
                        X_input[j + k, l] = X_input[j, l]
                    elif (
                        variables["number_type"][l] == "int"
                    ):  # Used for NASA UQ Example to get an integer for the seed.
                        X_input[j + k, l] = rd.randint(
                            variables[conditions["names"][k]][l][0],
                            variables[conditions["names"][k]][l][1],
                        )
                    else:
                        X_input[j + k, l] = rd.uniform(
                            variables[conditions["names"][k]][l][0],
                            variables[conditions["names"][k]][l][1],
                        )

        # for j in range(nconditions): #Storing each condition's inputs separately (optional)
        #     X_input_set = X_input[j::nconditions]
        #     input_file_path = f'./{folder}/input{variables['names'][j]}_Level{Iteration}_{repetitions}.txt'
        #     np.savetxt(input_file_path, X_input_set, delimiter=',')

        input_file_path = f"./{folder}/input_Level{Iteration}_{repetitions}.txt"
        np.savetxt(
            input_file_path, X_input, delimiter=","
        )  # stores the full input matrix in one file (required for NASA UQ example)

        Y_out = func(
            input_file_path, nsamples, nconditions
        )  # Must be edited as per user input requirements, output must be 'Y_out'.

        if (
            repetitions == 0
        ):  # When a new Iteration is reached, resets the accepted sample matrix and count.
            filtered_samples = np.empty([nsamples, 9])
            count = 0
        for i in range(nsamples):  # Looping through all samples
            test_threshold = thresholds[Iteration]
            test_Level = Iteration
            point_added = False
            while (
                point_added is not True
            ):  # While loop finds which Iteration the sample belongs to.
                threshold_set = np.empty([len(conditions["values"]), nconditions])
                for j in range(len(conditions["values"])):
                    threshold_set[j] = (
                        abs(Y_out[j, i, :] - conditions["values"][j]) <= test_threshold
                    )

                if threshold_set[:, :].all() == 1:
                    if (
                        test_Level == Iteration
                    ):  # If sample is accepted at the same Iteration that it starts, it is added to the matrix for updating the Xe bounds
                        filtered_samples[count] = X_input[nconditions * i]
                        count += 1
                    point_added = True
                    for s in index:
                        with open(f"./{folder}/samples.csv", "a") as a:
                            a.write(str(X_input[nconditions * i, s]) + ",")
                        with open(f"./{folder}/Iteration{test_Level}.csv", "a") as a:
                            a.write(str(X_input[nconditions * i, s]) + ",")
                        with open(f"./{folder}/samples.csv", "a") as a:
                            a.write(f"{test_Level}" + "," + "\n")
                        with open(f"./{folder}/Iteration{test_Level}.csv", "a") as a:
                            a.write(f"{test_Level}" + "," + "\n")
                else:
                    test_Level = test_Level - 1
                    test_threshold = thresholds[
                        test_Level
                    ]  # Moving the radius down a Iteration (can be changed out to an array of radii instead)
                    if (
                        test_Level <= 0
                    ):  # If sample is not within the start radius for all controls, the while loop is broken.
                        for s in index:
                            with open(f"./{folder}/samples.csv", "a") as a:
                                a.write(str(X_input[nconditions * i, s]) + ",")
                            with open(
                                f"./{folder}/Iteration{test_Level}.csv", "a"
                            ) as a:
                                a.write(str(X_input[nconditions * i, s]) + ",")
                            with open(f"./{folder}/samples.csv", "a") as a:
                                a.write(f"{test_Level}" + "," + "\n")
                            with open(
                                f"./{folder}/Iteration{test_Level}.csv", "a"
                            ) as a:
                                a.write(f"{test_Level}" + "," + "\n")
                        break

        print(
            count
        )  # Optional, allows for a quick check of how many samples were 'accepted' at a given iteration while process is ongoing.
        if (
            count > 1
        ):  # If more than one sample is accepted at the current Iteration, new bounds are computed and Iteration goes up.
            filtered_samples.resize(count, len(variables["names"]))

            for i in range(nconditions):
                for s in index:
                    variables[conditions["names"][i]][s] = np.min(
                        filtered_samples[:, s]
                    ), np.max(filtered_samples[:, s])
                    if i == 0:
                        print(
                            f"New Bounds for {variables['names'][s]}: {np.min(filtered_samples[:,s]), np.max(filtered_samples[:,s])}"
                        )
            for s in index:
                with open(f"./{folder}/bounds_all_min.txt", "a") as a:
                    a.write(str(variables[conditions["names"][i]][s][0]) + ", ")
                with open(f"./{folder}/bounds_all_max.txt", "a") as a:
                    a.write(str(variables[conditions["names"][i]][s][1]) + ", ")
            with open(f"./{folder}/bounds_all_min.txt", "a") as a:
                a.write(
                    f" str({Iteration})"
                    + ", "
                    + f"{thresholds[Iteration]}"
                    + ", "
                    + "\n"
                )
            with open(f"./{folder}/bounds_all_max.txt", "a") as a:
                a.write(
                    f"str({Iteration})"
                    + ", "
                    + f"{thresholds[Iteration]}"
                    + ", "
                    + "\n"
                )

            total_repetitions += (
                repetitions  # Add repetitions from current Iteration to total
            )
            repetitions = 0  # Reset repetitions when new bounds are found.
            Iteration += (
                1  # Increase Iteration (and by extension, decrease radius being tested)
            )
            if (
                Iteration > max_Iteration
            ):  # If max_Iteration is reached, no more radii are available so while loop is broken.
                print(
                    f"All control points intersect within the radius {thresholds[max_Iteration]} with {max_Iteration} levels of reduction and {max_Iteration+total_repetitions} iterations of {nsamples} samples."
                )
                break

        else:  # Otherwise the process gets repeated and the number of repetitions at the current Iteration is increased.
            if (
                repetitions >= max_repetitions
            ):  # If Iteration is repeated max_repetitions amount of times, while loop is broken.
                total_repetitions += repetitions
                print(
                    f"All control points lack viable points below radius: {thresholds[Iteration]} at Iteration {Iteration} with {Iteration+total_repetitions} iterations of {nsamples} samples."
                )
                break
            repetitions += 1

    return<|MERGE_RESOLUTION|>--- conflicted
+++ resolved
@@ -1,7 +1,6 @@
 import numpy as np
 import random as rd
 
-<<<<<<< HEAD
 def iterative_filter(func,
                      variables,
                      nsamples,
@@ -10,23 +9,9 @@
                      folder,
                      max_repetitions=3,
                      index=None,
-                     controls=None):
-    '''func is the function being used to get the outputs.
-=======
-
-def iterative_filter(
-    func,
-    variables,
-    nsamples,
-    thresholds,
-    conditions,
-    folder,
-    max_repetitions=3,
-    index=None,
-    controls=None,
+                     controls=None,
 ):
     """func is the function being used to get the outputs.
->>>>>>> f29aaff8
     variables is a dictionary that contains the names and bounds of all variables within the function.
     nsamples is the number of samples taken for each variable.
     thresholds are the set of filter values that the conditions will need to meet.
@@ -34,9 +19,6 @@
     folder is where all outputs of this function will be stored in.
     index is a list of indexes referring to the list of variables that are being filtered.
     controls are the list of indexes referring to the variables whose values are unique to the condition being used.
-<<<<<<< HEAD
-    '''
-=======
     """
 
     if (
@@ -45,7 +27,6 @@
         raise ValueError(
             "No variables selected for filtering, use the index to list variables to be filtered."
         )
->>>>>>> f29aaff8
 
     for s in index:
         with open(f"./{folder}/bounds_all_min.txt", "a") as a:
